{-# LANGUAGE OverloadedStrings #-}
{-# LANGUAGE GeneralizedNewtypeDeriving #-}
{-# LANGUAGE FlexibleContexts #-}
{-# LANGUAGE ScopedTypeVariables #-}
{-# LANGUAGE FlexibleInstances #-}
{-# LANGUAGE MultiParamTypeClasses #-}
{-
Copyright (C) 2014 Albert Krewinkel <tarleb@moltkeplatz.de>

This program is free software; you can redistribute it and/or modify
it under the terms of the GNU General Public License as published by
the Free Software Foundation; either version 2 of the License, or
(at your option) any later version.

This program is distributed in the hope that it will be useful,
but WITHOUT ANY WARRANTY; without even the implied warranty of
MERCHANTABILITY or FITNESS FOR A PARTICULAR PURPOSE.  See the
GNU General Public License for more details.

You should have received a copy of the GNU General Public License
along with this program; if not, write to the Free Software
Foundation, Inc., 59 Temple Place, Suite 330, Boston, MA  02111-1307  USA
-}

{- |
   Module      : Text.Pandoc.Readers.Org
   Copyright   : Copyright (C) 2014 Albert Krewinkel
   License     : GNU GPL, version 2 or above

   Maintainer  : Albert Krewinkel <tarleb@moltkeplatz.de>

Conversion of org-mode formatted plain text to 'Pandoc' document.
-}
module Text.Pandoc.Readers.Org ( readOrg ) where

import qualified Text.Pandoc.Builder as B
import           Text.Pandoc.Builder ( Inlines, Blocks, HasMeta(..), (<>)
                                     , trimInlines )
import           Text.Pandoc.Definition
import           Text.Pandoc.Options
import qualified Text.Pandoc.Parsing as P
import           Text.Pandoc.Parsing hiding ( newline, orderedListMarker
                                            , parseFromString, blanklines
                                            )
import           Text.Pandoc.Readers.LaTeX (inlineCommand, rawLaTeXInline)
import           Text.Pandoc.Shared (compactify', compactify'DL)
import           Text.TeXMath (readTeX, writePandoc, DisplayType(..))
import qualified Text.TeXMath.Readers.MathML.EntityMap as MathMLEntityMap

import           Control.Applicative ( pure
                                     , (<$>), (<$), (<*>), (<*), (*>) )
import           Control.Arrow (first)
import           Control.Monad (guard, mplus, mzero, when)
import           Control.Monad.Reader (Reader, runReader, asks, local)
import           Data.Char (isAlphaNum, toLower)
import           Data.Default
import           Data.List (intersperse, isPrefixOf, isSuffixOf, foldl')
import qualified Data.Map as M
import           Data.Maybe (fromMaybe, isJust)
import           Data.Monoid (mconcat, mempty, mappend)
import           Network.HTTP (urlEncode)

import           Text.Pandoc.Error

-- | Parse org-mode string and return a Pandoc document.
readOrg :: ReaderOptions -- ^ Reader options
        -> String        -- ^ String to parse (assuming @'\n'@ line endings)
        -> Either PandocError Pandoc
readOrg opts s = runOrg opts s parseOrg

data OrgParserLocal = OrgParserLocal { orgLocalQuoteContext :: QuoteContext
                                     , finalState :: OrgParserState }

type OrgParser = ParserT [Char] OrgParserState (Reader OrgParserLocal)

runOrg :: ReaderOptions -> String -> OrgParser a -> Either PandocError a
runOrg opts inp p = fst <$> res
  where
    imd = readWithM (returnState p) def{ orgStateOptions = opts } (inp ++ "\n\n")
    res = runReader imd def { finalState = s }
    s :: OrgParserState
    s   = either def snd res

parseOrg :: OrgParser Pandoc
parseOrg = do
  blocks' <- parseBlocks
  st <- getState
  let meta = orgStateMeta st
  let removeUnwantedBlocks = dropCommentTrees . filter (/= Null)
  return $ Pandoc meta $ removeUnwantedBlocks (B.toList $ blocks')

-- | Drop COMMENT headers and the document tree below those headers.
dropCommentTrees :: [Block] -> [Block]
dropCommentTrees [] = []
dropCommentTrees blks@(b:bs) =
  maybe blks (flip dropUntilHeaderAboveLevel bs) $ commentHeaderLevel b

-- | Return the level of a header starting a comment tree and Nothing
-- otherwise.
commentHeaderLevel :: Block -> Maybe Int
commentHeaderLevel blk =
   case blk of
     (Header level _ ((Str "COMMENT"):_)) -> Just level
     _                                    -> Nothing

-- | Drop blocks until a header on or above the given level is seen
dropUntilHeaderAboveLevel :: Int -> [Block] -> [Block]
dropUntilHeaderAboveLevel n = dropWhile (not . isHeaderLevelLowerEq n)

isHeaderLevelLowerEq :: Int -> Block -> Bool
isHeaderLevelLowerEq n blk =
  case blk of
    (Header level _ _) -> n >= level
    _                  -> False

--
-- Parser State for Org
--

type OrgNoteRecord = (String, Blocks)
type OrgNoteTable = [OrgNoteRecord]

type OrgBlockAttributes = M.Map String String

type OrgLinkFormatters = M.Map String (String -> String)

-- | Org-mode parser state
data OrgParserState = OrgParserState
                      { orgStateOptions              :: ReaderOptions
                      , orgStateAnchorIds            :: [String]
                      , orgStateBlockAttributes      :: OrgBlockAttributes
                      , orgStateEmphasisCharStack    :: [Char]
                      , orgStateEmphasisNewlines     :: Maybe Int
                      , orgStateLastForbiddenCharPos :: Maybe SourcePos
                      , orgStateLastPreCharPos       :: Maybe SourcePos
                      , orgStateLastStrPos           :: Maybe SourcePos
                      , orgStateLinkFormatters       :: OrgLinkFormatters
                      , orgStateMeta                 :: Meta
                      , orgStateNotes'               :: OrgNoteTable
                      }

instance Default OrgParserLocal where
  def = OrgParserLocal NoQuote def

instance HasReaderOptions OrgParserState where
  extractReaderOptions = orgStateOptions

instance HasMeta OrgParserState where
  setMeta field val st =
    st{ orgStateMeta = setMeta field val $ orgStateMeta st }
  deleteMeta field st =
    st{ orgStateMeta = deleteMeta field $ orgStateMeta st }

instance HasLastStrPosition OrgParserState where
  getLastStrPos = orgStateLastStrPos
  setLastStrPos pos st = st{ orgStateLastStrPos = Just pos }

instance HasQuoteContext st (Reader OrgParserLocal) where
  getQuoteContext = asks orgLocalQuoteContext
  withQuoteContext q = local (\s -> s{orgLocalQuoteContext = q})

instance Default OrgParserState where
  def = defaultOrgParserState

defaultOrgParserState :: OrgParserState
defaultOrgParserState = OrgParserState
                        { orgStateOptions = def
                        , orgStateAnchorIds = []
                        , orgStateBlockAttributes = M.empty
                        , orgStateEmphasisCharStack = []
                        , orgStateEmphasisNewlines = Nothing
                        , orgStateLastForbiddenCharPos = Nothing
                        , orgStateLastPreCharPos = Nothing
                        , orgStateLastStrPos = Nothing
                        , orgStateLinkFormatters = M.empty
                        , orgStateMeta = nullMeta
                        , orgStateNotes' = []
                        }

recordAnchorId :: String -> OrgParser ()
recordAnchorId i = updateState $ \s ->
  let as = orgStateAnchorIds s in
  s{ orgStateAnchorIds = i : as }

addBlockAttribute :: String -> String -> OrgParser ()
addBlockAttribute key val = updateState $ \s ->
  let attrs = orgStateBlockAttributes s
  in s{ orgStateBlockAttributes = M.insert key val attrs }

lookupBlockAttribute :: String -> OrgParser (Maybe String)
lookupBlockAttribute key =
  M.lookup key . orgStateBlockAttributes <$> getState

resetBlockAttributes :: OrgParser ()
resetBlockAttributes = updateState $ \s ->
  s{ orgStateBlockAttributes = orgStateBlockAttributes def }

updateLastForbiddenCharPos :: OrgParser ()
updateLastForbiddenCharPos = getPosition >>= \p ->
  updateState $ \s -> s{ orgStateLastForbiddenCharPos = Just p}

updateLastPreCharPos :: OrgParser ()
updateLastPreCharPos = getPosition >>= \p ->
  updateState $ \s -> s{ orgStateLastPreCharPos = Just p}

pushToInlineCharStack :: Char -> OrgParser ()
pushToInlineCharStack c = updateState $ \s ->
  s{ orgStateEmphasisCharStack = c:orgStateEmphasisCharStack s }

popInlineCharStack :: OrgParser ()
popInlineCharStack = updateState $ \s ->
  s{ orgStateEmphasisCharStack = drop 1 . orgStateEmphasisCharStack $ s }

surroundingEmphasisChar :: OrgParser [Char]
surroundingEmphasisChar =
  take 1 . drop 1 . orgStateEmphasisCharStack <$> getState

startEmphasisNewlinesCounting :: Int -> OrgParser ()
startEmphasisNewlinesCounting maxNewlines = updateState $ \s ->
  s{ orgStateEmphasisNewlines = Just maxNewlines }

decEmphasisNewlinesCount :: OrgParser ()
decEmphasisNewlinesCount = updateState $ \s ->
  s{ orgStateEmphasisNewlines = (\n -> n - 1) <$> orgStateEmphasisNewlines s }

newlinesCountWithinLimits :: OrgParser Bool
newlinesCountWithinLimits = do
  st <- getState
  return $ ((< 0) <$> orgStateEmphasisNewlines st) /= Just True

resetEmphasisNewlines :: OrgParser ()
resetEmphasisNewlines = updateState $ \s ->
  s{ orgStateEmphasisNewlines = Nothing }

addLinkFormat :: String
              -> (String -> String)
              -> OrgParser ()
addLinkFormat key formatter = updateState $ \s ->
  let fs = orgStateLinkFormatters s
  in s{ orgStateLinkFormatters = M.insert key formatter fs }

addToNotesTable :: OrgNoteRecord -> OrgParser ()
addToNotesTable note = do
  oldnotes <- orgStateNotes' <$> getState
  updateState $ \s -> s{ orgStateNotes' = note:oldnotes }

-- The version Text.Pandoc.Parsing cannot be used, as we need additional parts
-- of the state saved and restored.
parseFromString :: OrgParser a -> String -> OrgParser a
parseFromString parser str' = do
  oldLastPreCharPos <- orgStateLastPreCharPos <$> getState
  updateState $ \s -> s{ orgStateLastPreCharPos = Nothing }
  result <- P.parseFromString parser str'
  updateState $ \s -> s{ orgStateLastPreCharPos = oldLastPreCharPos }
  return result


--
-- Adaptions and specializations of parsing utilities
--

-- | Like @Text.Parsec.Char.newline@, but causes additional state changes.
newline :: OrgParser Char
newline =
  P.newline
       <* updateLastPreCharPos
       <* updateLastForbiddenCharPos

-- | Like @Text.Parsec.Char.blanklines@, but causes additional state changes.
blanklines :: OrgParser [Char]
blanklines =
  P.blanklines
       <* updateLastPreCharPos
       <* updateLastForbiddenCharPos

--
-- parsing blocks
--

parseBlocks :: OrgParser Blocks
parseBlocks = mconcat <$> manyTill block eof

block :: OrgParser Blocks
block = choice [ mempty <$ blanklines
               , optionalAttributes $ choice
                 [ orgBlock
                 , figure
                 , table
                 ]
               , example
               , drawer
               , specialLine
               , header
               , hline
               , list
               , latexFragment
               , noteBlock
               , paraOrPlain
               ] <?> "block"

optionalAttributes :: OrgParser Blocks -> OrgParser Blocks
optionalAttributes parser = try $
  resetBlockAttributes *> parseBlockAttributes *> parser

parseBlockAttributes :: OrgParser ()
parseBlockAttributes = do
  attrs <- many attribute
  mapM_ (uncurry parseAndAddAttribute) attrs
 where
   attribute :: OrgParser (String, String)
   attribute = try $ do
         key <- metaLineStart *> many1Till nonspaceChar (char ':')
         val <- skipSpaces *> anyLine
         return (map toLower key, val)

parseAndAddAttribute :: String -> String -> OrgParser ()
parseAndAddAttribute key value = do
  let key' = map toLower key
  () <$ addBlockAttribute key' value

lookupInlinesAttr :: String -> OrgParser (Maybe Inlines)
lookupInlinesAttr attr = try $ do
  val <- lookupBlockAttribute attr
  maybe (return Nothing)
        (fmap Just . parseFromString parseInlines)
        val


--
-- Org Blocks (#+BEGIN_... / #+END_...)
--

type BlockProperties = (Int, String)  -- (Indentation, Block-Type)

orgBlock :: OrgParser Blocks
orgBlock = try $ do
  blockProp@(_, blkType) <- blockHeaderStart
  ($ blockProp) $
    case blkType of
      "comment" -> withRaw'   (const mempty)
      "html"    -> withRaw'   (B.rawBlock blkType)
      "latex"   -> withRaw'   (B.rawBlock blkType)
      "ascii"   -> withRaw'   (B.rawBlock blkType)
      "example" -> withRaw'   exampleCode
      "quote"   -> withParsed B.blockQuote
      "verse"   -> verseBlock
      "src"     -> codeBlock
      _         -> withParsed (divWithClass blkType)

blockHeaderStart :: OrgParser (Int, String)
blockHeaderStart = try $ (,) <$> indent <*> blockType
 where
  indent    = length      <$> many spaceChar
  blockType = map toLower <$> (stringAnyCase "#+begin_" *> orgArgWord)

withRaw'   :: (String   -> Blocks) -> BlockProperties -> OrgParser Blocks
withRaw'   f blockProp = (ignHeaders *> (f <$> rawBlockContent blockProp))

withParsed :: (Blocks -> Blocks) -> BlockProperties -> OrgParser Blocks
withParsed f blockProp = (ignHeaders *> (f <$> parsedBlockContent blockProp))

ignHeaders :: OrgParser ()
ignHeaders = (() <$ newline) <|> (() <$ anyLine)

divWithClass :: String -> Blocks -> Blocks
divWithClass cls = B.divWith ("", [cls], [])

verseBlock :: BlockProperties -> OrgParser Blocks
verseBlock blkProp = try $ do
  ignHeaders
  content <- rawBlockContent blkProp
  B.para . mconcat . intersperse B.linebreak
    <$> mapM (parseFromString parseInlines) (lines content)

exportsCode :: [(String, String)] -> Bool
exportsCode attrs = not (("rundoc-exports", "none") `elem` attrs
                         || ("rundoc-exports", "results") `elem` attrs)

exportsResults :: [(String, String)] -> Bool
exportsResults attrs = ("rundoc-exports", "results") `elem` attrs
                       || ("rundoc-exports", "both") `elem` attrs

followingResultsBlock :: OrgParser (Maybe String)
followingResultsBlock =
       optionMaybe (try $ blanklines *> stringAnyCase "#+RESULTS:"
                                     *> blankline
                                     *> (unlines <$> many1 exampleLine))

codeBlock :: BlockProperties -> OrgParser Blocks
codeBlock blkProp = do
  skipSpaces
  (classes, kv)     <- codeHeaderArgs <|> (mempty <$ ignHeaders)
  id'               <- fromMaybe "" <$> lookupBlockAttribute "name"
  content           <- rawBlockContent blkProp
  resultsContent    <- followingResultsBlock
  let includeCode    = exportsCode kv
  let includeResults = exportsResults kv
  let codeBlck       = B.codeBlockWith ( id', classes, kv ) content
  labelledBlck     <- maybe codeBlck (labelDiv codeBlck)
                             <$> lookupInlinesAttr "caption"
  let resultBlck     = maybe mempty exampleCode resultsContent
  return $ (if includeCode then labelledBlck else mempty)
           <> (if includeResults then resultBlck else mempty)
 where
   labelDiv blk value =
       B.divWith nullAttr (labelledBlock value <> blk)
   labelledBlock =  B.plain . B.spanWith ("", ["label"], [])

rawBlockContent :: BlockProperties -> OrgParser String
rawBlockContent (indent, blockType) = try $
  unlines . map commaEscaped <$> manyTill indentedLine blockEnder
 where
   indentedLine = try $ ("" <$ blankline) <|> (indentWith indent *> anyLine)
   blockEnder = try $ indentWith indent *> stringAnyCase ("#+end_" <> blockType)

parsedBlockContent :: BlockProperties -> OrgParser Blocks
parsedBlockContent blkProps = try $ do
  raw <- rawBlockContent blkProps
  parseFromString parseBlocks (raw ++ "\n")

-- indent by specified number of spaces (or equiv. tabs)
indentWith :: Int -> OrgParser String
indentWith num = do
  tabStop <- getOption readerTabStop
  if num < tabStop
     then count num (char ' ')
     else choice [ try (count num (char ' '))
                 , try (char '\t' >> count (num - tabStop) (char ' ')) ]

type SwitchOption = (Char, Maybe String)

orgArgWord :: OrgParser String
orgArgWord = many1 orgArgWordChar

-- | Parse code block arguments
-- TODO: We currently don't handle switches.
codeHeaderArgs :: OrgParser ([String], [(String, String)])
codeHeaderArgs = try $ do
  language   <- skipSpaces *> orgArgWord
  _          <- skipSpaces *> (try $ switch `sepBy` (many1 spaceChar))
  parameters <- manyTill blockOption newline
  let pandocLang = translateLang language
  return $
    if hasRundocParameters parameters
    then ( [ pandocLang, rundocBlockClass ]
         , map toRundocAttrib (("language", language) : parameters)
         )
    else ([ pandocLang ], parameters)
 where hasRundocParameters = not . null

switch :: OrgParser SwitchOption
switch = try $ simpleSwitch <|> lineNumbersSwitch
 where
   simpleSwitch = (\c -> (c, Nothing)) <$> (oneOf "-+" *> letter)
   lineNumbersSwitch = (\ls -> ('l', Just ls)) <$>
                       (string "-l \"" *> many1Till nonspaceChar (char '"'))

translateLang :: String -> String
translateLang "C"          = "c"
translateLang "C++"        = "cpp"
translateLang "emacs-lisp" = "commonlisp" -- emacs lisp is not supported
translateLang "js"         = "javascript"
translateLang "lisp"       = "commonlisp"
translateLang "R"          = "r"
translateLang "sh"         = "bash"
translateLang "sqlite"     = "sql"
translateLang cs = cs

-- | Prefix used for Rundoc classes and arguments.
rundocPrefix :: String
rundocPrefix = "rundoc-"

-- | The class-name used to mark rundoc blocks.
rundocBlockClass :: String
rundocBlockClass = rundocPrefix ++ "block"

blockOption :: OrgParser (String, String)
blockOption = try $ (,) <$> orgArgKey <*> orgParamValue

inlineBlockOption :: OrgParser (String, String)
inlineBlockOption = try $ (,) <$> orgArgKey <*> orgInlineParamValue

orgArgKey :: OrgParser String
orgArgKey = try $
  skipSpaces *> char ':'
             *> many1 orgArgWordChar

orgParamValue :: OrgParser String
orgParamValue = try $
  skipSpaces *> many1 (noneOf "\t\n\r ") <* skipSpaces

orgInlineParamValue :: OrgParser String
orgInlineParamValue = try $
  skipSpaces *> many1 (noneOf "\t\n\r ]") <* skipSpaces

orgArgWordChar :: OrgParser Char
orgArgWordChar = alphaNum <|> oneOf "-_"

toRundocAttrib :: (String, String) -> (String, String)
toRundocAttrib = first ("rundoc-" ++)

commaEscaped :: String -> String
commaEscaped (',':cs@('*':_))     = cs
commaEscaped (',':cs@('#':'+':_)) = cs
commaEscaped cs                   = cs

example :: OrgParser Blocks
example = try $ do
  return . exampleCode =<< unlines <$> many1 exampleLine

exampleCode :: String -> Blocks
exampleCode = B.codeBlockWith ("", ["example"], [])

exampleLine :: OrgParser String
exampleLine = try $ skipSpaces *> string ": " *> anyLine

-- Drawers for properties or a logbook
drawer :: OrgParser Blocks
drawer = try $ do
  drawerStart
  manyTill drawerLine (try drawerEnd)
  return mempty

drawerStart :: OrgParser String
drawerStart = try $
  skipSpaces *> drawerName <* skipSpaces <* P.newline
 where drawerName = try $  char ':' *> validDrawerName <* char ':'
       validDrawerName =  stringAnyCase "PROPERTIES"
                          <|> stringAnyCase "LOGBOOK"

drawerLine :: OrgParser String
drawerLine = try anyLine

drawerEnd :: OrgParser String
drawerEnd = try $
  skipSpaces *> stringAnyCase ":END:" <* skipSpaces <* P.newline


--
-- Figures
--

-- Figures (Image on a line by itself, preceded by name and/or caption)
figure :: OrgParser Blocks
figure = try $ do
  (cap, nam) <- nameAndCaption
  src <- skipSpaces *> selfTarget <* skipSpaces <* P.newline
  guard (isImageFilename src)
  return $ B.para $ B.image src nam cap
 where
   nameAndCaption =
       do
         maybeCap <- lookupInlinesAttr "caption"
         maybeNam <- lookupBlockAttribute "name"
         guard $ isJust maybeCap || isJust maybeNam
         return ( fromMaybe mempty maybeCap
                , maybe mempty withFigPrefix maybeNam )
   withFigPrefix cs =
       if "fig:" `isPrefixOf` cs
       then cs
       else "fig:" ++ cs

--
-- Comments, Options and Metadata
specialLine :: OrgParser Blocks
specialLine =  try $ metaLine <|> commentLine

metaLine :: OrgParser Blocks
metaLine = try $ mempty
              <$ (metaLineStart *> (optionLine <|> declarationLine))

commentLine :: OrgParser Blocks
commentLine = try $ commentLineStart *> anyLine *> pure mempty

-- The order, in which blocks are tried, makes sure that we're not looking at
-- the beginning of a block, so we don't need to check for it
metaLineStart :: OrgParser String
metaLineStart = try $ mappend <$> many spaceChar <*> string "#+"

commentLineStart :: OrgParser String
commentLineStart = try $ mappend <$> many spaceChar <*> string "# "

declarationLine :: OrgParser ()
declarationLine = try $ do
  key <- metaKey
  inlines <- metaInlines
  updateState $ \st ->
    let meta' = B.setMeta key inlines nullMeta
    in st { orgStateMeta = orgStateMeta st <> meta' }
  return ()

metaInlines :: OrgParser MetaValue
metaInlines =  (MetaInlines . B.toList) <$> inlinesTillNewline

metaKey :: OrgParser String
metaKey = map toLower <$> many1 (noneOf ": \n\r")
                      <*  char ':'
                      <*  skipSpaces

optionLine :: OrgParser ()
optionLine = try $ do
  key <- metaKey
  case key of
    "link" -> parseLinkFormat >>= uncurry addLinkFormat
    _      -> mzero

parseLinkFormat :: OrgParser ((String, String -> String))
parseLinkFormat = try $ do
  linkType <- (:) <$> letter <*> many (alphaNum <|> oneOf "-_") <* skipSpaces
  linkSubst <- parseFormat
  return (linkType, linkSubst)

-- | An ad-hoc, single-argument-only implementation of a printf-style format
-- parser.
parseFormat :: OrgParser (String -> String)
parseFormat = try $ do
  replacePlain <|> replaceUrl <|> justAppend
 where
   -- inefficient, but who cares
   replacePlain = try $ (\x -> concat . flip intersperse x)
                     <$> sequence [tillSpecifier 's', rest]
   replaceUrl   = try $ (\x -> concat . flip intersperse x . urlEncode)
                     <$> sequence [tillSpecifier 'h', rest]
   justAppend   = try $ (++) <$> rest

   rest            = manyTill anyChar         (eof <|> () <$ oneOf "\n\r")
   tillSpecifier c = manyTill (noneOf "\n\r") (try $ string ('%':c:""))

--
-- Headers
--

-- | Headers
header :: OrgParser Blocks
header = try $ do
  level <- headerStart
  title <- inlinesTillNewline
  return $ B.header level title

headerStart :: OrgParser Int
headerStart = try $
  (length <$> many1 (char '*')) <* many1 (char ' ')


-- Don't use (or need) the reader wrapper here, we want hline to be
-- @show@able.  Otherwise we can't use it with @notFollowedBy'@.

-- | Horizontal Line (five -- dashes or more)
hline :: OrgParser Blocks
hline = try $ do
  skipSpaces
  string "-----"
  many (char '-')
  skipSpaces
  newline
  return B.horizontalRule

--
-- Tables
--

data OrgTableRow = OrgContentRow [Blocks]
                 | OrgAlignRow [Alignment]
                 | OrgHlineRow

data OrgTable = OrgTable
  { orgTableColumns    :: Int
  , orgTableAlignments :: [Alignment]
  , orgTableHeader     :: [Blocks]
  , orgTableRows       :: [[Blocks]]
  }

table :: OrgParser Blocks
table = try $ do
  lookAhead tableStart
  do
    rows <- tableRows
    (cptn :: Inlines) <- fromMaybe "" <$> lookupInlinesAttr "caption"
    return $ ($ cptn) . orgToPandocTable . normalizeTable . rowsToTable $ rows

orgToPandocTable :: OrgTable
                 -> Inlines
                 -> Blocks
orgToPandocTable (OrgTable _ aligns heads lns) caption =
  B.table caption (zip aligns $ repeat 0) heads lns

tableStart :: OrgParser Char
tableStart = try $ skipSpaces *> char '|'

tableRows :: OrgParser [OrgTableRow]
tableRows = try $ many (tableAlignRow <|> tableHline <|> tableContentRow)

tableContentRow :: OrgParser OrgTableRow
tableContentRow = try $
  OrgContentRow  <$> (tableStart *> manyTill tableContentCell newline)

tableContentCell :: OrgParser Blocks
tableContentCell = try $
  B.plain . trimInlines . mconcat <$> many1Till inline endOfCell

endOfCell :: OrgParser Char
endOfCell = try $ char '|' <|> lookAhead newline

tableAlignRow :: OrgParser OrgTableRow
tableAlignRow = try $
  OrgAlignRow <$> (tableStart *> manyTill tableAlignCell newline)

tableAlignCell :: OrgParser Alignment
tableAlignCell =
  choice [ try $ emptyCell *> return AlignDefault
         , try $ skipSpaces
                   *> char '<'
                   *> tableAlignFromChar
                   <* many digit
                   <* char '>'
                   <* emptyCell
         ] <?> "alignment info"
    where emptyCell = try $ skipSpaces *> endOfCell

tableAlignFromChar :: OrgParser Alignment
tableAlignFromChar = try $ choice [ char 'l' *> return AlignLeft
                                  , char 'c' *> return AlignCenter
                                  , char 'r' *> return AlignRight
                                  ]

tableHline :: OrgParser OrgTableRow
tableHline = try $
  OrgHlineRow <$ (tableStart *> char '-' *> anyLine)

rowsToTable :: [OrgTableRow]
            -> OrgTable
rowsToTable = foldl' (flip rowToContent) zeroTable
  where zeroTable = OrgTable 0 mempty mempty mempty

normalizeTable :: OrgTable
               -> OrgTable
normalizeTable (OrgTable cols aligns heads lns) =
  let aligns' = fillColumns aligns AlignDefault
      heads'  = if heads == mempty
                then mempty
                else fillColumns heads (B.plain mempty)
      lns'    = map (`fillColumns` B.plain mempty) lns
      fillColumns base padding = take cols $ base ++ repeat padding
  in OrgTable cols aligns' heads' lns'


-- One or more horizontal rules after the first content line mark the previous
-- line as a header.  All other horizontal lines are discarded.
rowToContent :: OrgTableRow
             -> OrgTable
             -> OrgTable
rowToContent OrgHlineRow        t = maybeBodyToHeader t
rowToContent (OrgAlignRow as)   t = setLongestRow as . setAligns as $ t
rowToContent (OrgContentRow rf) t = setLongestRow rf .  appendToBody rf $ t

setLongestRow :: [a]
              -> OrgTable
              -> OrgTable
setLongestRow rs t =
  t{ orgTableColumns = max (length rs) (orgTableColumns t) }

maybeBodyToHeader :: OrgTable
                  -> OrgTable
maybeBodyToHeader t = case t of
  OrgTable{ orgTableHeader = [], orgTableRows = b:[] } ->
         t{ orgTableHeader = b , orgTableRows = [] }
  _   -> t

appendToBody :: [Blocks]
             -> OrgTable
             -> OrgTable
appendToBody r t = t{ orgTableRows = orgTableRows t ++ [r] }

setAligns :: [Alignment]
          -> OrgTable
          -> OrgTable
setAligns aligns t = t{ orgTableAlignments = aligns }


--
-- LaTeX fragments
--
latexFragment :: OrgParser Blocks
latexFragment = try $ do
  envName <- latexEnvStart
  content <- mconcat <$> manyTill anyLineNewline (latexEnd envName)
  return $ B.rawBlock "latex" (content `inLatexEnv` envName)
 where
   c `inLatexEnv` e = mconcat [ "\\begin{", e, "}\n"
                              , c
                              , "\\end{", e, "}\n"
                              ]

latexEnvStart :: OrgParser String
latexEnvStart = try $ do
  skipSpaces *> string "\\begin{"
             *> latexEnvName
             <* string "}"
             <* blankline

latexEnd :: String -> OrgParser ()
latexEnd envName = try $
  () <$ skipSpaces
     <* string ("\\end{" ++ envName ++ "}")
     <* blankline

-- | Parses a LaTeX environment name.
latexEnvName :: OrgParser String
latexEnvName = try $ do
  mappend <$> many1 alphaNum
          <*> option "" (string "*")


--
-- Footnote defintions
--
noteBlock :: OrgParser Blocks
noteBlock = try $ do
  ref <- noteMarker <* skipSpaces
  content <- mconcat <$> blocksTillHeaderOrNote
  addToNotesTable (ref, content)
  return mempty
 where
   blocksTillHeaderOrNote =
     many1Till block (eof <|> () <$ lookAhead noteMarker
                          <|> () <$ lookAhead headerStart)

-- Paragraphs or Plain text
paraOrPlain :: OrgParser Blocks
paraOrPlain = try $ do
  ils <- parseInlines
  nl <- option False (newline >> return True)
  try (guard nl >> notFollowedBy (orderedListStart <|> bulletListStart) >>
         (return $ B.para ils))
    <|>  (return $ B.plain ils)

inlinesTillNewline :: OrgParser Inlines
inlinesTillNewline = trimInlines . mconcat <$> manyTill inline newline


--
-- list blocks
--

list :: OrgParser Blocks
list = choice [ definitionList, bulletList, orderedList ] <?> "list"

definitionList :: OrgParser Blocks
definitionList = try $ do n <- lookAhead (bulletListStart' Nothing)
                          B.definitionList . compactify'DL
                            <$> many1 (definitionListItem $ bulletListStart' (Just n))

bulletList :: OrgParser Blocks
bulletList = try $ do n <- lookAhead (bulletListStart' Nothing)
                      B.bulletList . compactify'
                        <$> many1 (listItem (bulletListStart' $ Just n))

orderedList :: OrgParser Blocks
orderedList =  B.orderedList . compactify'
              <$> many1 (listItem orderedListStart)

genericListStart :: OrgParser String
                 -> OrgParser Int
genericListStart listMarker = try $
  (+) <$> (length <$> many spaceChar)
      <*> (length <$> listMarker <* many1 spaceChar)

-- parses bullet list marker. maybe we know the indent level
bulletListStart :: OrgParser Int
bulletListStart = bulletListStart' Nothing

bulletListStart' :: Maybe Int -> OrgParser Int
-- returns length of bulletList prefix, inclusive of marker
bulletListStart' Nothing  = do ind <- length <$> many spaceChar
                               when (ind == 0) $ notFollowedBy (char '*')
                               oneOf bullets
                               many1 spaceChar
                               return (ind + 1)
 -- Unindented lists are legal, but they can't use '*' bullets
 -- We return n to maintain compatibility with the generic listItem
bulletListStart' (Just n) = do count (n-1) spaceChar
                               when (n == 1) $ notFollowedBy (char '*')
                               oneOf bullets
                               many1 spaceChar
                               return n

bullets :: String
bullets = "*+-"

orderedListStart :: OrgParser Int
orderedListStart = genericListStart orderedListMarker
  -- Ordered list markers allowed in org-mode
  where orderedListMarker = mappend <$> many1 digit <*> (pure <$> oneOf ".)")

definitionListItem :: OrgParser Int
                   -> OrgParser (Inlines, [Blocks])
definitionListItem parseMarkerGetLength = try $ do
  markerLength <- parseMarkerGetLength
  term <- manyTill (noneOf "\n\r") (try $ string "::")
  line1 <- anyLineNewline
  blank <- option "" ("\n" <$ blankline)
  cont <- concat <$> many (listContinuation markerLength)
  term' <- parseFromString parseInlines term
  contents' <- parseFromString parseBlocks $ line1 ++ blank ++ cont
  return (term', [contents'])


-- parse raw text for one list item, excluding start marker and continuations
listItem :: OrgParser Int
         -> OrgParser Blocks
listItem start = try $ do
  markerLength <- try start
  firstLine <- anyLineNewline
  blank <- option "" ("\n" <$ blankline)
  rest <- concat <$> many (listContinuation markerLength)
  parseFromString parseBlocks $ firstLine ++ blank ++ rest

-- continuation of a list item - indented and separated by blankline or endline.
-- Note: nested lists are parsed as continuations.
listContinuation :: Int
                 -> OrgParser String
listContinuation markerLength = try $
  notFollowedBy' blankline
  *> (mappend <$> (concat <$> many1 listLine)
              <*> many blankline)
 where listLine = try $ indentWith markerLength *> anyLineNewline

anyLineNewline :: OrgParser String
anyLineNewline = (++ "\n") <$> anyLine


--
-- inline
--

inline :: OrgParser Inlines
inline =
  choice [ whitespace
         , linebreak
         , cite
         , footnote
         , linkOrImage
         , anchor
         , inlineCodeBlock
         , str
         , endline
         , emph
         , strong
         , strikeout
         , underline
         , code
         , math
         , displayMath
         , verbatim
         , subscript
         , superscript
         , inlineLaTeX
         , smart
         , symbol
         ] <* (guard =<< newlinesCountWithinLimits)
  <?> "inline"

parseInlines :: OrgParser Inlines
parseInlines = trimInlines . mconcat <$> many1 inline

-- treat these as potentially non-text when parsing inline:
specialChars :: [Char]
specialChars = "\"$'()*+-,./:<=>[\\]^_{|}~"


whitespace :: OrgParser Inlines
whitespace = B.space <$ skipMany1 spaceChar
                          <* updateLastPreCharPos
                          <* updateLastForbiddenCharPos
             <?> "whitespace"

linebreak :: OrgParser Inlines
linebreak = try $ B.linebreak <$ string "\\\\" <* skipSpaces <* newline

str :: OrgParser Inlines
str = B.str <$> many1 (noneOf $ specialChars ++ "\n\r ")
      <* updateLastStrPos

-- | An endline character that can be treated as a space, not a structural
-- break.  This should reflect the values of the Emacs variable
-- @org-element-pagaraph-separate@.
endline :: OrgParser Inlines
endline = try $ do
  newline
  notFollowedBy blankline
  notFollowedBy' exampleLine
  notFollowedBy' hline
  notFollowedBy' noteMarker
  notFollowedBy' tableStart
  notFollowedBy' drawerStart
  notFollowedBy' headerStart
  notFollowedBy' metaLineStart
  notFollowedBy' latexEnvStart
  notFollowedBy' commentLineStart
  notFollowedBy' bulletListStart
  notFollowedBy' orderedListStart
  decEmphasisNewlinesCount
  guard =<< newlinesCountWithinLimits
  updateLastPreCharPos
  return $ B.space

cite :: OrgParser Inlines
cite = try $ do
  guardEnabled Ext_citations
  (cs, raw) <- withRaw normalCite
  return $ flip B.cite (B.text raw) cs

normalCite :: OrgParser [Citation]
normalCite = try $  char '['
                 *> skipSpaces
                 *> citeList
                 <* skipSpaces
                 <* char ']'

citeList :: OrgParser [Citation]
citeList = sepBy1 citation (try $ char ';' *> skipSpaces)

citation :: OrgParser Citation
citation = try $ do
  pref <- prefix
  (suppress_author, key) <- citeKey
  suff <- suffix
  return $ Citation{ citationId      = key
                   , citationPrefix  = B.toList pref
                   , citationSuffix  = B.toList suff
                   , citationMode    = if suppress_author
                                          then SuppressAuthor
                                          else NormalCitation
                   , citationNoteNum = 0
                   , citationHash    = 0
                   }
 where
   prefix = trimInlines . mconcat <$>
            manyTill inline (char ']' <|> (']' <$ lookAhead citeKey))
   suffix = try $ do
     hasSpace <- option False (notFollowedBy nonspaceChar >> return True)
     skipSpaces
     rest <- trimInlines . mconcat <$>
             many (notFollowedBy (oneOf ";]") *> inline)
     return $
      if hasSpace
        then B.space <> rest
        else rest

footnote :: OrgParser Inlines
footnote = try $ inlineNote <|> referencedNote

inlineNote :: OrgParser Inlines
inlineNote = try $ do
  string "[fn:"
  ref <- many alphaNum
  char ':'
  note <- B.para . trimInlines . mconcat <$> many1Till inline (char ']')
  when (not $ null ref) $
       addToNotesTable ("fn:" ++ ref, note)
  return $ B.note note

referencedNote :: OrgParser Inlines
referencedNote = try $ do
  ref <- noteMarker
  notes <- asks (orgStateNotes' . finalState)
  return $
    case lookup ref notes of
      Just contents  -> B.note contents
      Nothing   -> B.str $ "[" ++ ref ++ "]"

noteMarker :: OrgParser String
noteMarker = try $ do
  char '['
  choice [ many1Till digit (char ']')
         , (++) <$> string "fn:"
                <*> many1Till (noneOf "\n\r\t ") (char ']')
         ]

linkOrImage :: OrgParser Inlines
linkOrImage = explicitOrImageLink
              <|> selflinkOrImage
              <|> angleLink
              <|> plainLink
              <?> "link or image"

explicitOrImageLink :: OrgParser Inlines
explicitOrImageLink = try $ do
  char '['
  src   <- applyCustomLinkFormat =<< possiblyEmptyLinkTarget
  title  <- enclosedRaw (char '[') (char ']')
  title' <- parseFromString (mconcat <$> many inline) title
  char ']'
<<<<<<< HEAD
  alt <- internalLink src title'
  return $
    (if isImageFilename src && isImageFilename title
      then B.link src "" $ B.image title mempty mempty
      else fromMaybe alt (linkToInlines src title'))
=======
  return $ do
    src <- srcF
    if isImageFilename title
      then pure $ B.link src "" $ B.image title mempty mempty
      else linkToInlinesF src =<< title'
>>>>>>> 58719551

selflinkOrImage :: OrgParser Inlines
selflinkOrImage = try $ do
  src <- char '[' *> linkTarget <* char ']'
  return $ fromMaybe "" (linkToInlines src (B.str src))

plainLink :: OrgParser Inlines
plainLink = try $ do
  (orig, src) <- uri
  return $ B.link src "" (B.str orig)

angleLink :: OrgParser Inlines
angleLink = try $ do
  char '<'
  link <- plainLink
  char '>'
  return link

selfTarget :: OrgParser String
selfTarget = try $ char '[' *> linkTarget <* char ']'

linkTarget :: OrgParser String
linkTarget = enclosedByPair '[' ']' (noneOf "\n\r[]")

possiblyEmptyLinkTarget :: OrgParser String
possiblyEmptyLinkTarget = try linkTarget <|> ("" <$ string "[]")

applyCustomLinkFormat :: String -> OrgParser String
applyCustomLinkFormat link = do
  let (linkType, rest) = break (== ':') link
  fmts <- asks finalState
  return $
    case M.lookup linkType (orgStateLinkFormatters fmts) of
         Just v    -> (v (drop 1 rest))
         Nothing   -> link

-- TODO: might be a lot smarter/cleaner to use parsec and ADTs for this kind
-- of parsing.
linkToInlines :: String -> Inlines -> Maybe Inlines
linkToInlines = \s ->
  case s of
    _ | null s    -> Just . B.link "" ""
    _ | isAnchor s  -> Just . B.link s ""
    _ | isImageFilename s     -> const . Just $ B.image s "" ""
    _ | isFileLink s          -> Just . B.link (dropLinkType s) ""
    _ | isUri s               -> Just . B.link s ""
    _ | isAbsoluteFilePath s  -> Just . B.link ("file://" ++ s) ""
    _ | isRelativeFilePath s  -> Just . B.link s ""
    _                         -> const Nothing

isAnchor :: String -> Bool
isAnchor s = "#" `isPrefixOf` s

isFileLink :: String -> Bool
isFileLink s = ("file:" `isPrefixOf` s) && not ("file://" `isPrefixOf` s)

dropLinkType :: String -> String
dropLinkType = tail . snd . break (== ':')

isRelativeFilePath :: String -> Bool
isRelativeFilePath s = (("./" `isPrefixOf` s) || ("../" `isPrefixOf` s)) &&
                       (':' `notElem` s)

isUri :: String -> Bool
isUri s = let (scheme, path) = break (== ':') s
          in all (\c -> isAlphaNum c || c `elem` (".-" :: String)) scheme
             && not (null path)

isAbsoluteFilePath :: String -> Bool
isAbsoluteFilePath = ('/' ==) . head

isImageFilename :: String -> Bool
isImageFilename filename =
  any (\x -> ('.':x)  `isSuffixOf` filename) imageExtensions &&
  (any (\x -> (x++":") `isPrefixOf` filename) protocols ||
   ':' `notElem` filename)
 where
   imageExtensions = [ "jpeg" , "jpg" , "png" , "gif" , "svg" ]
   protocols = [ "file", "http", "https" ]

internalLink :: String -> Inlines -> OrgParser Inlines
internalLink link title = do
  anchorB <- asks finalState
  return  $
    if link `elem` (orgStateAnchorIds anchorB)
      then B.link ('#':link) "" title
      else B.emph title

-- | Parse an anchor like @<<anchor-id>>@ and return an empty span with
-- @anchor-id@ set as id.  Legal anchors in org-mode are defined through
-- @org-target-regexp@, which is fairly liberal.  Since no link is created if
-- @anchor-id@ contains spaces, we are more restrictive in what is accepted as
-- an anchor.

anchor :: OrgParser Inlines
anchor =  try $ do
  anchorId <- parseAnchor
  recordAnchorId anchorId
  return $ B.spanWith (solidify anchorId, [], []) mempty
 where
       parseAnchor = string "<<"
                     *> many1 (noneOf "\t\n\r<>\"' ")
                     <* string ">>"
                     <* skipSpaces

-- | Replace every char but [a-zA-Z0-9_.-:] with a hypen '-'.  This mirrors
-- the org function @org-export-solidify-link-text@.

solidify :: String -> String
solidify = map replaceSpecialChar
 where replaceSpecialChar c
           | isAlphaNum c    = c
           | c `elem` ("_.-:" :: String) = c
           | otherwise       = '-'

-- | Parses an inline code block and marks it as an babel block.
inlineCodeBlock :: OrgParser Inlines
inlineCodeBlock = try $ do
  string "src_"
  lang <- many1 orgArgWordChar
  opts <- option [] $ enclosedByPair '[' ']' inlineBlockOption
  inlineCode <- enclosedByPair '{' '}' (noneOf "\n\r")
  let attrClasses = [translateLang lang, rundocBlockClass]
  let attrKeyVal  = map toRundocAttrib (("language", lang) : opts)
  return $ B.codeWith ("", attrClasses, attrKeyVal) inlineCode

enclosedByPair :: Char          -- ^ opening char
               -> Char          -- ^ closing char
               -> OrgParser a   -- ^ parser
               -> OrgParser [a]
enclosedByPair s e p = char s *> many1Till p (char e)

emph      :: OrgParser Inlines
emph      =  B.emph         <$> emphasisBetween '/'

strong    :: OrgParser Inlines
strong    =  B.strong       <$> emphasisBetween '*'

strikeout :: OrgParser Inlines
strikeout =  B.strikeout    <$> emphasisBetween '+'

-- There is no underline, so we use strong instead.
underline :: OrgParser Inlines
underline =  B.strong       <$> emphasisBetween '_'

verbatim  :: OrgParser Inlines
verbatim  = B.code     <$> verbatimBetween '='

code      :: OrgParser Inlines
code      = B.code     <$> verbatimBetween '~'

subscript   :: OrgParser Inlines
subscript   =  B.subscript   <$> try (char '_' *> subOrSuperExpr)

superscript :: OrgParser Inlines
superscript =  B.superscript <$> try (char '^' *> subOrSuperExpr)

math      :: OrgParser Inlines
math      = B.math      <$> choice [ math1CharBetween '$'
                                            , mathStringBetween '$'
                                            , rawMathBetween "\\(" "\\)"
                                            ]

displayMath :: OrgParser Inlines
displayMath = B.displayMath <$> choice [ rawMathBetween "\\[" "\\]"
                                       , rawMathBetween "$$"  "$$"
                                       ]

symbol :: OrgParser Inlines
symbol = B.str . (: "") <$> (oneOf specialChars >>= updatePositions)
 where updatePositions c = do
         when (c `elem` emphasisPreChars) updateLastPreCharPos
         when (c `elem` emphasisForbiddenBorderChars) updateLastForbiddenCharPos
         return c

emphasisBetween :: Char
                -> OrgParser Inlines
emphasisBetween c = try $ do
  startEmphasisNewlinesCounting emphasisAllowedNewlines
  res <- enclosedInlines (emphasisStart c) (emphasisEnd c)
  isTopLevelEmphasis <- null . orgStateEmphasisCharStack <$> getState
  when isTopLevelEmphasis
       resetEmphasisNewlines
  return res

verbatimBetween :: Char
                -> OrgParser String
verbatimBetween c = try $
  emphasisStart c *>
  many1TillNOrLessNewlines 1 (noneOf "\n\r") (emphasisEnd c)

-- | Parses a raw string delimited by @c@ using Org's math rules
mathStringBetween :: Char
                  -> OrgParser String
mathStringBetween c = try $ do
  mathStart c
  body <- many1TillNOrLessNewlines mathAllowedNewlines
                                   (noneOf (c:"\n\r"))
                                   (lookAhead $ mathEnd c)
  final <- mathEnd c
  return $ body ++ [final]

-- | Parse a single character between @c@ using math rules
math1CharBetween :: Char
                -> OrgParser String
math1CharBetween c = try $ do
  char c
  res <- noneOf $ c:mathForbiddenBorderChars
  char c
  eof <|> () <$ lookAhead (oneOf mathPostChars)
  return [res]

rawMathBetween :: String
               -> String
               -> OrgParser String
rawMathBetween s e = try $ string s *> manyTill anyChar (try $ string e)

-- | Parses the start (opening character) of emphasis
emphasisStart :: Char -> OrgParser Char
emphasisStart c = try $ do
  guard =<< afterEmphasisPreChar
  guard =<< notAfterString
  char c
  lookAhead (noneOf emphasisForbiddenBorderChars)
  pushToInlineCharStack c
  return c

-- | Parses the closing character of emphasis
emphasisEnd :: Char -> OrgParser Char
emphasisEnd c = try $ do
  guard =<< notAfterForbiddenBorderChar
  char c
  eof <|> () <$ lookAhead acceptablePostChars
  updateLastStrPos
  popInlineCharStack
  return c
 where acceptablePostChars =
           surroundingEmphasisChar >>= \x -> oneOf (x ++ emphasisPostChars)

mathStart :: Char -> OrgParser Char
mathStart c = try $
  char c <* notFollowedBy' (oneOf (c:mathForbiddenBorderChars))

mathEnd :: Char -> OrgParser Char
mathEnd c = try $ do
  res <- noneOf (c:mathForbiddenBorderChars)
  char c
  eof <|> () <$ lookAhead (oneOf mathPostChars)
  return res


enclosedInlines :: OrgParser a
                -> OrgParser b
                -> OrgParser Inlines
enclosedInlines start end = try $
  trimInlines . mconcat <$> enclosed start end inline

enclosedRaw :: OrgParser a
            -> OrgParser b
            -> OrgParser String
enclosedRaw start end = try $
  start *> (onSingleLine <|> spanningTwoLines)
 where onSingleLine = try $ many1Till (noneOf "\n\r") end
       spanningTwoLines = try $
         anyLine >>= \f -> mappend (f <> " ") <$> onSingleLine

-- | Like many1Till, but parses at most @n+1@ lines.  @p@ must not consume
--   newlines.
many1TillNOrLessNewlines :: Int
                         -> OrgParser Char
                         -> OrgParser a
                         -> OrgParser String
many1TillNOrLessNewlines n p end = try $
  nMoreLines (Just n) mempty >>= oneOrMore
 where
   nMoreLines Nothing  cs = return cs
   nMoreLines (Just 0) cs = try $ (cs ++) <$> finalLine
   nMoreLines k        cs = try $ (final k cs <|> rest k cs)
                                  >>= uncurry nMoreLines
   final _ cs = (\x -> (Nothing,      cs ++ x)) <$> try finalLine
   rest  m cs = (\x -> (minus1 <$> m, cs ++ x ++ "\n")) <$> try (manyTill p P.newline)
   finalLine = try $ manyTill p end
   minus1 k = k - 1
   oneOrMore cs = guard (not $ null cs) *> return cs

-- Org allows customization of the way it reads emphasis.  We use the defaults
-- here (see, e.g., the Emacs Lisp variable `org-emphasis-regexp-components`
-- for details).

-- | Chars allowed to occur before emphasis (spaces and newlines are ok, too)
emphasisPreChars :: [Char]
emphasisPreChars = "\t \"'({"

-- | Chars allowed at after emphasis
emphasisPostChars :: [Char]
emphasisPostChars = "\t\n !\"'),-.:;?\\}"

-- | Chars not allowed at the (inner) border of emphasis
emphasisForbiddenBorderChars :: [Char]
emphasisForbiddenBorderChars = "\t\n\r \"',"

-- | The maximum number of newlines within
emphasisAllowedNewlines :: Int
emphasisAllowedNewlines = 1

-- LaTeX-style math: see `org-latex-regexps` for details

-- | Chars allowed after an inline ($...$) math statement
mathPostChars :: [Char]
mathPostChars = "\t\n \"'),-.:;?"

-- | Chars not allowed at the (inner) border of math
mathForbiddenBorderChars :: [Char]
mathForbiddenBorderChars = "\t\n\r ,;.$"

-- | Maximum number of newlines in an inline math statement
mathAllowedNewlines :: Int
mathAllowedNewlines = 2

-- | Whether we are right behind a char allowed before emphasis
afterEmphasisPreChar :: OrgParser Bool
afterEmphasisPreChar = do
  pos <- getPosition
  lastPrePos <- orgStateLastPreCharPos <$> getState
  return . fromMaybe True $ (== pos) <$> lastPrePos

-- | Whether the parser is right after a forbidden border char
notAfterForbiddenBorderChar :: OrgParser Bool
notAfterForbiddenBorderChar = do
  pos <- getPosition
  lastFBCPos <- orgStateLastForbiddenCharPos <$> getState
  return $ lastFBCPos /= Just pos

-- | Read a sub- or superscript expression
subOrSuperExpr :: OrgParser Inlines
subOrSuperExpr = try $
  choice [ id                   <$> charsInBalanced '{' '}' (noneOf "\n\r")
         , enclosing ('(', ')') <$> charsInBalanced '(' ')' (noneOf "\n\r")
         , simpleSubOrSuperString
         ] >>= parseFromString (mconcat <$> many inline)
 where enclosing (left, right) s = left : s ++ [right]

simpleSubOrSuperString :: OrgParser String
simpleSubOrSuperString = try $
  choice [ string "*"
         , mappend <$> option [] ((:[]) <$> oneOf "+-")
                   <*> many1 alphaNum
         ]

inlineLaTeX :: OrgParser Inlines
inlineLaTeX = try $ do
  cmd <- inlineLaTeXCommand
  maybe mzero return $
     parseAsMath cmd `mplus` parseAsMathMLSym cmd `mplus` parseAsInlineLaTeX cmd
 where
   parseAsMath :: String -> Maybe Inlines
   parseAsMath cs = B.fromList <$> texMathToPandoc cs

   parseAsInlineLaTeX :: String -> Maybe Inlines
   parseAsInlineLaTeX cs = maybeRight $ runParser inlineCommand state "" cs

   parseAsMathMLSym :: String -> Maybe Inlines
   parseAsMathMLSym cs = B.str <$> MathMLEntityMap.getUnicode (clean cs)
    -- dropWhileEnd would be nice here, but it's not available before base 4.5
    where clean = reverse . dropWhile (`elem` ("{}" :: String)) . reverse . drop 1

   state :: ParserState
   state = def{ stateOptions = def{ readerParseRaw = True }}

   texMathToPandoc inp = (maybeRight $ readTeX inp) >>=
                         writePandoc DisplayInline

maybeRight :: Either a b -> Maybe b
maybeRight = either (const Nothing) Just

inlineLaTeXCommand :: OrgParser String
inlineLaTeXCommand = try $ do
  rest <- getInput
  case runParser rawLaTeXInline def "source" rest of
    Right (RawInline _ cs) -> do
      let len = length cs
      count len anyChar
      return cs
    _ -> mzero

smart :: OrgParser Inlines
smart = do
  getOption readerSmart >>= guard
  doubleQuoted <|> singleQuoted <|>
    choice [orgApostrophe, dash, ellipses]
  where orgApostrophe =
          (char '\'' <|> char '\8217') <* updateLastPreCharPos
                                       <* updateLastForbiddenCharPos
                                       *> return (B.str "\x2019")

singleQuoted :: OrgParser Inlines
singleQuoted = try $ do
  singleQuoteStart
  withQuoteContext InSingleQuote $
    B.singleQuoted . trimInlines . mconcat <$>
      many1Till inline singleQuoteEnd

-- doubleQuoted will handle regular double-quoted sections, as well
-- as dialogues with an open double-quote without a close double-quote
-- in the same paragraph.
doubleQuoted :: OrgParser Inlines
doubleQuoted = try $ do
  doubleQuoteStart
  contents <- mconcat <$> many (try $ notFollowedBy doubleQuoteEnd >> inline)
  (withQuoteContext InDoubleQuote $ (doubleQuoteEnd <* updateLastForbiddenCharPos) >> return
       (B.doubleQuoted . trimInlines $ contents))
   <|> (return $ (B.str "\8220") <> contents)<|MERGE_RESOLUTION|>--- conflicted
+++ resolved
@@ -1091,19 +1091,11 @@
   title  <- enclosedRaw (char '[') (char ']')
   title' <- parseFromString (mconcat <$> many inline) title
   char ']'
-<<<<<<< HEAD
   alt <- internalLink src title'
   return $
-    (if isImageFilename src && isImageFilename title
+    (if isImageFilename title
       then B.link src "" $ B.image title mempty mempty
       else fromMaybe alt (linkToInlines src title'))
-=======
-  return $ do
-    src <- srcF
-    if isImageFilename title
-      then pure $ B.link src "" $ B.image title mempty mempty
-      else linkToInlinesF src =<< title'
->>>>>>> 58719551
 
 selflinkOrImage :: OrgParser Inlines
 selflinkOrImage = try $ do
