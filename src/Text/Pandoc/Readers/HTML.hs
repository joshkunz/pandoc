{-# LANGUAGE NoImplicitPrelude     #-}
{-# LANGUAGE LambdaCase            #-}
{-# LANGUAGE FlexibleContexts      #-}
{-# LANGUAGE FlexibleInstances     #-}
{-# LANGUAGE MultiParamTypeClasses #-}
{-# LANGUAGE OverloadedStrings     #-}
{-# LANGUAGE ViewPatterns          #-}
{- |
   Module      : Text.Pandoc.Readers.HTML
   Copyright   : Copyright (C) 2006-2019 John MacFarlane
   License     : GNU GPL, version 2 or above

   Maintainer  : John MacFarlane <jgm@berkeley.edu>
   Stability   : alpha
   Portability : portable

Conversion of HTML to 'Pandoc' document.
-}
module Text.Pandoc.Readers.HTML ( readHtml
                                , htmlTag
                                , htmlInBalanced
                                , isInlineTag
                                , isBlockTag
                                , NamedTag(..)
                                , isTextTag
                                , isCommentTag
                                ) where

import Prelude
import Control.Applicative ((<|>))
import Control.Arrow (first)
import Control.Monad (guard, mplus, msum, mzero, unless, void)
import Control.Monad.Except (throwError)
import Control.Monad.Reader (ReaderT, ask, asks, lift, local, runReaderT)
import Data.Char (isAlphaNum, isLetter)
import Data.Default (Default (..), def)
import Data.Foldable (for_)
import Data.List.Split (splitWhen)
import qualified Data.Map as M
import Data.Maybe (fromMaybe, isJust, isNothing)
import Data.Monoid (First (..))
import qualified Data.Set as Set
import Data.Text (Text)
import qualified Data.Text as T
import Network.URI (URI, nonStrictRelativeTo, parseURIReference)
import Text.HTML.TagSoup
import Text.HTML.TagSoup.Match
import Text.Pandoc.Builder (Blocks, HasMeta (..), Inlines, trimInlines)
import qualified Text.Pandoc.Builder as B
import Text.Pandoc.Class (PandocMonad (..))
import Text.Pandoc.CSS (foldOrElse, pickStyleAttrProps)
import Text.Pandoc.Definition
import Text.Pandoc.Readers.LaTeX (rawLaTeXInline)
import Text.Pandoc.Readers.LaTeX.Types (Macro)
import Text.Pandoc.Error
import Text.Pandoc.Logging
import Text.Pandoc.Options (
    Extension (Ext_epub_html_exts, Ext_empty_paragraphs, Ext_native_divs,
               Ext_native_spans, Ext_raw_html, Ext_line_blocks, Ext_raw_tex),
    ReaderOptions (readerExtensions, readerStripComments),
    extensionEnabled)
import Text.Pandoc.Parsing hiding ((<|>))
import Text.Pandoc.Shared (addMetaField, blocksToInlines', crFilter, escapeURI,
                           extractSpaces, htmlSpanLikeElements, elemText, splitTextBy,
                           onlySimpleTableCells, safeRead, underlineSpan, tshow)
import Text.Pandoc.Walk
import Text.Parsec.Error
import Text.TeXMath (readMathML, writeTeX)

-- | Convert HTML-formatted string to 'Pandoc' document.
readHtml :: PandocMonad m
         => ReaderOptions -- ^ Reader options
         -> Text        -- ^ String to parse (assumes @'\n'@ line endings)
         -> m Pandoc
readHtml opts inp = do
  let tags = stripPrefixes . canonicalizeTags $
             parseTagsOptions parseOptions{ optTagPosition = True }
             (crFilter inp)
      parseDoc = do
        blocks <- fixPlains False . mconcat <$> manyTill block eof
        meta <- stateMeta . parserState <$> getState
        bs' <- replaceNotes (B.toList blocks)
        reportLogMessages
        return $ Pandoc meta bs'
      getError (errorMessages -> ms) = case ms of
                                         []    -> ""
                                         (m:_) -> messageString m
  result <- flip runReaderT def $
       runParserT parseDoc
       (HTMLState def{ stateOptions = opts }
         [] Nothing Set.empty [] M.empty)
       "source" tags
  case result of
    Right doc -> return doc
    Left  err -> throwError $ PandocParseError $ T.pack $ getError err

replaceNotes :: PandocMonad m => [Block] -> TagParser m [Block]
replaceNotes bs = do
  st <- getState
  return $ walk (replaceNotes' (noteTable st)) bs

replaceNotes' :: [(Text, Blocks)] -> Inline -> Inline
replaceNotes' noteTbl (RawInline (Format "noteref") ref) =
  maybe (Str "") (Note . B.toList) $ lookup ref noteTbl
replaceNotes' _ x = x

data HTMLState =
  HTMLState
  {  parserState :: ParserState,
     noteTable   :: [(Text, Blocks)],
     baseHref    :: Maybe URI,
     identifiers :: Set.Set Text,
     logMessages :: [LogMessage],
     macros      :: M.Map Text Macro
  }

data HTMLLocal = HTMLLocal { quoteContext :: QuoteContext
                           , inChapter    :: Bool -- ^ Set if in chapter section
                           , inPlain      :: Bool -- ^ Set if in pPlain
                           }

setInChapter :: PandocMonad m => HTMLParser m s a -> HTMLParser m s a
setInChapter = local (\s -> s {inChapter = True})

setInPlain :: PandocMonad m => HTMLParser m s a -> HTMLParser m s a
setInPlain = local (\s -> s {inPlain = True})

type HTMLParser m s = ParserT s HTMLState (ReaderT HTMLLocal m)

type TagParser m = HTMLParser m [Tag Text]

pHtml :: PandocMonad m => TagParser m Blocks
pHtml = try $ do
  (TagOpen "html" attr) <- lookAhead pAny
  for_ (lookup "lang" attr) $
    updateState . B.setMeta "lang" . B.text
  pInTags "html" block

pBody :: PandocMonad m => TagParser m Blocks
pBody = pInTags "body" block

pHead :: PandocMonad m => TagParser m Blocks
pHead = pInTags "head" $ pTitle <|> pMetaTag <|> pBaseTag <|> (mempty <$ pAny)
  where pTitle = pInTags "title" inline >>= setTitle . trimInlines
        setTitle t = mempty <$ updateState (B.setMeta "title" t)
        pMetaTag = do
          mt <- pSatisfy (matchTagOpen "meta" [])
          let name = fromAttrib "name" mt
          if T.null name
             then return mempty
             else do
               let content = fromAttrib "content" mt
               updateState $ \s ->
                 let ps = parserState s in
                 s{ parserState = ps{
                      stateMeta = addMetaField name (B.text content)
                                   (stateMeta ps) } }
               return mempty
        pBaseTag = do
          bt <- pSatisfy (matchTagOpen "base" [])
          updateState $ \st -> st{ baseHref =
               parseURIReference $ T.unpack $ fromAttrib "href" bt }
          return mempty

block :: PandocMonad m => TagParser m Blocks
block = do
  res <- choice
            [ eSection
            , eSwitch B.para block
            , mempty <$ eFootnote
            , mempty <$ eTOC
            , mempty <$ eTitlePage
            , pPara
            , pHeader
            , pBlockQuote
            , pCodeBlock
            , pList
            , pHrule
            , pTable
            , pHtml
            , pHead
            , pBody
            , pLineBlock
            , pDiv
            , pPlain
            , pFigure
            , pRawHtmlBlock
            ]
  trace (T.take 60 $ tshow $ B.toList res)
  return res

namespaces :: PandocMonad m => [(Text, TagParser m Inlines)]
namespaces = [(mathMLNamespace, pMath True)]

mathMLNamespace :: Text
mathMLNamespace = "http://www.w3.org/1998/Math/MathML"

eSwitch :: (PandocMonad m, Monoid a)
        => (Inlines -> a)
        -> TagParser m a
        -> TagParser m a
eSwitch constructor parser = try $ do
  guardEnabled Ext_epub_html_exts
  pSatisfy (matchTagOpen "switch" [])
  cases <- getFirst . mconcat <$>
            manyTill (First <$> (eCase <* skipMany pBlank) )
              (lookAhead $ try $ pSatisfy (matchTagOpen "default" []))
  skipMany pBlank
  fallback <- pInTags "default" (skipMany pBlank *> parser <* skipMany pBlank)
  skipMany pBlank
  pSatisfy (matchTagClose "switch")
  return $ maybe fallback constructor cases

eCase :: PandocMonad m => TagParser m (Maybe Inlines)
eCase = do
  skipMany pBlank
  TagOpen _ attr' <- lookAhead $ pSatisfy (matchTagOpen "case" [])
  let attr = toStringAttr attr'
  case flip lookup namespaces =<< lookup "required-namespace" attr of
    Just p -> Just <$> pInTags "case" (skipMany pBlank *> p <* skipMany pBlank)
    Nothing -> Nothing <$ manyTill pAny (pSatisfy (matchTagClose "case"))

eFootnote :: PandocMonad m => TagParser m ()
eFootnote = try $ do
  let notes = ["footnote", "rearnote"]
  guardEnabled Ext_epub_html_exts
  (TagOpen tag attr') <- lookAhead pAny
  let attr = toStringAttr attr'
  guard $ maybe False (`elem` notes)
          (lookup "type" attr <|> lookup "epub:type" attr)
  let ident = fromMaybe "" (lookup "id" attr)
  content <- pInTags tag block
  addNote ident content

addNote :: PandocMonad m => Text -> Blocks -> TagParser m ()
addNote uid cont = updateState (\s -> s {noteTable = (uid, cont) : noteTable s})

eNoteref :: PandocMonad m => TagParser m Inlines
eNoteref = try $ do
  guardEnabled Ext_epub_html_exts
  TagOpen tag attr <-
    pSatisfy (\case
                 TagOpen _ as
                    -> (lookup "type" as <|> lookup "epub:type" as)
                        == Just "noteref"
                 _  -> False)
  ident <- case lookup "href" attr >>= T.uncons of
             Just ('#', rest) -> return rest
             _ -> mzero
  _ <- manyTill pAny (pSatisfy (\case
                                   TagClose t -> t == tag
                                   _          -> False))
  return $ B.rawInline "noteref" ident

-- Strip TOC if there is one, better to generate again
eTOC :: PandocMonad m => TagParser m ()
eTOC = try $ do
  guardEnabled Ext_epub_html_exts
  (TagOpen tag attr) <- lookAhead pAny
  guard $ (lookup "type" attr <|> lookup "epub:type" attr) == Just "toc"
  void (pInTags tag block)

pList :: PandocMonad m => TagParser m Blocks
pList = pBulletList <|> pOrderedList <|> pDefinitionList

pBulletList :: PandocMonad m => TagParser m Blocks
pBulletList = try $ do
  pSatisfy (matchTagOpen "ul" [])
  let nonItem = pSatisfy (\t ->
                  not (tagOpen (`elem` ["li","ol","ul","dl"]) (const True) t) &&
                  not (matchTagClose "ul" t))
  -- note: if they have an <ol> or <ul> not in scope of a <li>,
  -- treat it as a list item, though it's not valid xhtml...
  skipMany nonItem
  items <- manyTill (pListItem nonItem) (pCloses "ul")
  return $ B.bulletList $ map (fixPlains True) items

pListItem :: PandocMonad m => TagParser m a -> TagParser m Blocks
pListItem nonItem = do
  TagOpen _ attr' <- lookAhead $ pSatisfy (matchTagOpen "li" [])
  let attr = toStringAttr attr'
  let addId ident bs = case B.toList bs of
                           (Plain ils:xs) -> B.fromList (Plain
                                [Span (ident, [], []) ils] : xs)
                           _ -> B.divWith (ident, [], []) bs
  maybe id addId (lookup "id" attr) <$>
    pInTags "li" block <* skipMany nonItem

parseListStyleType :: Text -> ListNumberStyle
parseListStyleType "lower-roman" = LowerRoman
parseListStyleType "upper-roman" = UpperRoman
parseListStyleType "lower-alpha" = LowerAlpha
parseListStyleType "upper-alpha" = UpperAlpha
parseListStyleType "decimal"     = Decimal
parseListStyleType _             = DefaultStyle

parseTypeAttr :: Text -> ListNumberStyle
parseTypeAttr "i" = LowerRoman
parseTypeAttr "I" = UpperRoman
parseTypeAttr "a" = LowerAlpha
parseTypeAttr "A" = UpperAlpha
parseTypeAttr "1" = Decimal
parseTypeAttr _   = DefaultStyle

pOrderedList :: PandocMonad m => TagParser m Blocks
pOrderedList = try $ do
  TagOpen _ attribs' <- pSatisfy (matchTagOpen "ol" [])
  let attribs = toStringAttr attribs'
  let (start, style) = (sta', sty')
                       where sta = fromMaybe "1" $
                                   lookup "start" attribs
                             sta' = fromMaybe 1 $ safeRead sta

                             pickListStyle = pickStyleAttrProps ["list-style-type", "list-style"]

                             typeAttr  = fromMaybe "" $ lookup "type"  attribs
                             classAttr = fromMaybe "" $ lookup "class" attribs
                             styleAttr = fromMaybe "" $ lookup "style" attribs
                             listStyle = fromMaybe "" $ pickListStyle styleAttr

                             sty' = foldOrElse DefaultStyle
                                      [ parseTypeAttr      typeAttr
                                      , parseListStyleType classAttr
                                      , parseListStyleType listStyle
                                      ]
  let nonItem = pSatisfy (\t ->
                  not (tagOpen (`elem` ["li","ol","ul","dl"]) (const True) t) &&
                  not (matchTagClose "ol" t))
  -- note: if they have an <ol> or <ul> not in scope of a <li>,
  -- treat it as a list item, though it's not valid xhtml...
  skipMany nonItem
  items <- manyTill (pListItem nonItem) (pCloses "ol")
  return $ B.orderedListWith (start, style, DefaultDelim) $ map (fixPlains True) items

pDefinitionList :: PandocMonad m => TagParser m Blocks
pDefinitionList = try $ do
  pSatisfy (matchTagOpen "dl" [])
  items <- manyTill pDefListItem (pCloses "dl")
  return $ B.definitionList items

pDefListItem :: PandocMonad m => TagParser m (Inlines, [Blocks])
pDefListItem = try $ do
  let nonItem = pSatisfy (\t -> not (matchTagOpen "dt" [] t) &&
                  not (matchTagOpen "dd" [] t) && not (matchTagClose "dl" t))
  terms <- many1 (try $ skipMany nonItem >> pInTags "dt" inline)
  defs  <- many1 (try $ skipMany nonItem >> pInTags "dd" block)
  skipMany nonItem
  let term = foldl1 (\x y -> x <> B.linebreak <> y) $ map trimInlines terms
  return (term, map (fixPlains True) defs)

fixPlains :: Bool -> Blocks -> Blocks
fixPlains inList bs = if any isParaish bs'
                         then B.fromList $ map plainToPara bs'
                         else bs
  where isParaish Para{}           = True
        isParaish CodeBlock{}      = True
        isParaish Header{}         = True
        isParaish BlockQuote{}     = True
        isParaish BulletList{}     = not inList
        isParaish OrderedList{}    = not inList
        isParaish DefinitionList{} = not inList
        isParaish _                = False
        plainToPara (Plain xs) = Para xs
        plainToPara x          = x
        bs' = B.toList bs

pRawTag :: PandocMonad m => TagParser m Text
pRawTag = do
  tag <- pAny
  let ignorable x = x `elem` ["html","head","body","!DOCTYPE","?xml"]
  if tagOpen ignorable (const True) tag || tagClose ignorable tag
     then return mempty
     else return $ renderTags' [tag]

pLineBlock :: PandocMonad m => TagParser m Blocks
pLineBlock = try $ do
  guardEnabled Ext_line_blocks
  _ <- pSatisfy $ tagOpen (=="div") (== [("class","line-block")])
  ils <- trimInlines . mconcat <$> manyTill inline (pSatisfy (tagClose (=="div")))
  let lns = map B.fromList $
            splitWhen (== LineBreak) $ filter (/= SoftBreak) $
            B.toList ils
  return $ B.lineBlock lns

pDiv :: PandocMonad m => TagParser m Blocks
pDiv = try $ do
  guardEnabled Ext_native_divs
  let isDivLike "div"     = True
      isDivLike "section" = True
      isDivLike "main"    = True
      isDivLike _         = False
  TagOpen tag attr' <- lookAhead $ pSatisfy $ tagOpen isDivLike (const True)
  let attr = toStringAttr attr'
  contents <- pInTags tag block
  let (ident, classes, kvs) = mkAttr attr
  let classes' = if tag == "section"
                    then "section":classes
                    else classes
      kvs' = if tag == "main" && isNothing (lookup "role" kvs)
               then ("role", "main"):kvs
               else kvs
  return $ B.divWith (ident, classes', kvs') contents

pRawHtmlBlock :: PandocMonad m => TagParser m Blocks
pRawHtmlBlock = do
  raw <- (pHtmlBlock "script" <|> pHtmlBlock "style" <|> pHtmlBlock "textarea"
          <|> pRawTag)
  exts <- getOption readerExtensions
  if extensionEnabled Ext_raw_html exts && not (T.null raw)
     then return $ B.rawBlock "html" raw
     else ignore raw

ignore :: (Monoid a, PandocMonad m) => Text -> TagParser m a
ignore raw = do
  pos <- getPosition
  -- raw can be null for tags like <!DOCTYPE>; see paRawTag
  -- in this case we don't want a warning:
  unless (T.null raw) $
    logMessage $ SkippedContent raw pos
  return mempty

pHtmlBlock :: PandocMonad m => Text -> TagParser m Text
pHtmlBlock t = try $ do
  open <- pSatisfy (matchTagOpen t [])
  contents <- manyTill pAny (pSatisfy (matchTagClose t))
  return $ renderTags' $ [open] <> contents <> [TagClose t]

-- Sets chapter context
eSection :: PandocMonad m => TagParser m Blocks
eSection = try $ do
  let matchChapter as = maybe False (T.isInfixOf "chapter")
                        (lookup "type" as <|> lookup "epub:type" as)
  let sectTag = tagOpen (`elem` sectioningContent) matchChapter
  TagOpen tag _ <- lookAhead $ pSatisfy sectTag
  setInChapter (pInTags tag block)

headerLevel :: Text -> TagParser m Int
headerLevel tagtype =
  case safeRead (T.drop 1 tagtype) of
        Just level ->
--          try (do
--            guardEnabled Ext_epub_html_exts
--            asks inChapter >>= guard
--            return (level - 1))
--            <|>
              return level
        Nothing -> Prelude.fail "Could not retrieve header level"

eTitlePage :: PandocMonad m => TagParser m ()
eTitlePage = try $ do
  let isTitlePage as = maybe False (T.isInfixOf "titlepage")
       (lookup "type" as <|> lookup "epub:type" as)
  let groupTag = tagOpen (\x -> x `elem` groupingContent || x == "section")
                          isTitlePage
  TagOpen tag _ <- lookAhead $ pSatisfy groupTag
  () <$ pInTags tag block

pHeader :: PandocMonad m => TagParser m Blocks
pHeader = try $ do
  TagOpen tagtype attr' <- pSatisfy $
                           tagOpen (`elem` ["h1","h2","h3","h4","h5","h6"])
                           (const True)
  let attr = toStringAttr attr'
  let bodyTitle = TagOpen tagtype attr' ~== TagOpen ("h1" :: Text)
                                               [("class","title")]
  level <- headerLevel tagtype
  contents <- trimInlines . mconcat <$> manyTill inline (pCloses tagtype <|> eof)
  let ident = fromMaybe "" $ lookup "id" attr
  let classes = maybe [] T.words $ lookup "class" attr
  let keyvals = [(k,v) | (k,v) <- attr, k /= "class", k /= "id"]
  attr'' <- registerHeader (ident, classes, keyvals) contents
  return $ if bodyTitle
              then mempty  -- skip a representation of the title in the body
              else B.headerWith attr'' level contents

pHrule :: PandocMonad m => TagParser m Blocks
pHrule = do
  pSelfClosing (=="hr") (const True)
  return B.horizontalRule

pTable :: PandocMonad m => TagParser m Blocks
pTable = try $ do
  TagOpen _ _ <- pSatisfy (matchTagOpen "table" [])
  skipMany pBlank
  caption <- option mempty $ pInTags "caption" inline <* skipMany pBlank
  widths' <- (mconcat <$> many1 pColgroup) <|> many pCol
  let pTh = option [] $ pInTags "tr" (pCell "th")
      pTr = try $ skipMany pBlank >>
                  pInTags "tr" (pCell "td" <|> pCell "th")
      pTBody = pInTag True "tbody" $ many1 pTr
  head'' <- pInTag False "thead" (option [] pTr) <|> pInTag True "thead" pTh
  head'  <- map snd <$>
             pInTag True "tbody"
               (if null head'' then pTh else return head'')
  topfoot <- option [] $ pInTag False "tfoot" $ many pTr
  rowsLs <- many pTBody
  bottomfoot <- option [] $ pInTag False "tfoot" $ many pTr
  TagClose _ <- pSatisfy (matchTagClose "table")
  let rows'' = concat rowsLs <> topfoot <> bottomfoot
  let rows''' = map (map snd) rows''
  -- fail on empty table
  guard $ not $ null head' && null rows'''
  let isSimple = onlySimpleTableCells $ fmap B.toList <$> head':rows'''
  let cols = if null head'
                then maximum (map length rows''')
                else length head'
  -- add empty cells to short rows
  let addEmpties r = case cols - length r of
                           n | n > 0 -> r <> replicate n mempty
                             | otherwise -> r
  let rows = map addEmpties rows'''
  let aligns = case rows'' of
                    (cs:_) -> take cols $ map fst cs ++ repeat AlignDefault
                    _      -> replicate cols AlignDefault
  let widths = if null widths'
                  then if isSimple
                       then replicate cols 0
                       else replicate cols (1.0 / fromIntegral cols)
                  else widths'
  return $ B.table caption (zip aligns widths) head' rows

pCol :: PandocMonad m => TagParser m Double
pCol = try $ do
  TagOpen _ attribs' <- pSatisfy (matchTagOpen "col" [])
  let attribs = toStringAttr attribs'
  skipMany pBlank
  optional $ pSatisfy (matchTagClose "col")
  skipMany pBlank
  let width = case lookup "width" attribs of
                Nothing -> case lookup "style" attribs of
                  Just (T.stripPrefix "width:" -> Just xs) | T.any (== '%') xs ->
                    fromMaybe 0.0 $ safeRead (T.filter
                      (`notElem` (" \t\r\n%'\";" :: [Char])) xs)
                  _ -> 0.0
                Just (T.unsnoc -> Just (xs, '%')) ->
                  fromMaybe 0.0 $ safeRead xs
                _ -> 0.0
  if width > 0.0
    then return $ width / 100.0
    else return 0.0

pColgroup :: PandocMonad m => TagParser m [Double]
pColgroup = try $ do
  pSatisfy (matchTagOpen "colgroup" [])
  skipMany pBlank
  manyTill pCol (pCloses "colgroup" <|> eof) <* skipMany pBlank

noColOrRowSpans :: Tag Text -> Bool
noColOrRowSpans t = isNullOrOne "colspan" && isNullOrOne "rowspan"
  where isNullOrOne x = case fromAttrib x t of
                              ""  -> True
                              "1" -> True
                              _   -> False

pCell :: PandocMonad m => Text -> TagParser m [(Alignment, Blocks)]
pCell celltype = try $ do
  skipMany pBlank
  tag <- lookAhead $
           pSatisfy (\t -> t ~== TagOpen celltype [] && noColOrRowSpans t)
  let extractAlign' []                 = ""
      extractAlign' ("text-align":x:_) = x
      extractAlign' (_:xs)             = extractAlign' xs
  let extractAlign = extractAlign' . splitTextBy (`elemText` " \t;:")
  let align = case maybeFromAttrib "align" tag `mplus`
                   (extractAlign <$> maybeFromAttrib "style" tag) of
                   Just "left"   -> AlignLeft
                   Just "right"  -> AlignRight
                   Just "center" -> AlignCenter
                   _             -> AlignDefault
  res <- pInTags' celltype noColOrRowSpans block
  skipMany pBlank
  return [(align, res)]

pBlockQuote :: PandocMonad m => TagParser m Blocks
pBlockQuote = do
  contents <- pInTags "blockquote" block
  return $ B.blockQuote $ fixPlains False contents

pPlain :: PandocMonad m => TagParser m Blocks
pPlain = do
  contents <- setInPlain $ trimInlines . mconcat <$> many1 inline
  if B.isNull contents
     then return mempty
     else return $ B.plain contents

pPara :: PandocMonad m => TagParser m Blocks
pPara = do
  contents <- trimInlines <$> pInTags "p" inline
  (do guardDisabled Ext_empty_paragraphs
      guard (B.isNull contents)
      return mempty)
    <|> return (B.para contents)

pFigure :: PandocMonad m => TagParser m Blocks
pFigure = try $ do
  TagOpen _ _ <- pSatisfy (matchTagOpen "figure" [])
  skipMany pBlank
  let pImg  = (\x -> (Just x, Nothing)) <$>
               (pInTag True "p" pImage <* skipMany pBlank)
      pCapt = (\x -> (Nothing, Just x)) <$> do
                bs <- pInTags "figcaption" block
                return $ blocksToInlines' $ B.toList bs
      pSkip = (Nothing, Nothing) <$ pSatisfy (not . matchTagClose "figure")
  res <- many (pImg <|> pCapt <|> pSkip)
  let mbimg = msum $ map fst res
  let mbcap = msum $ map snd res
  TagClose _ <- pSatisfy (matchTagClose "figure")
  let caption = fromMaybe mempty mbcap
  case B.toList <$> mbimg of
       Just [Image attr _ (url, tit)] ->
         return $ B.para $ B.imageWith attr url ("fig:" <> tit) caption
       _ -> mzero

pCodeBlock :: PandocMonad m => TagParser m Blocks
pCodeBlock = try $ do
  TagOpen _ attr' <- pSatisfy (matchTagOpen "pre" [])
  let attr = toStringAttr attr'
  contents <- manyTill pAny (pCloses "pre" <|> eof)
  let rawText = T.concat $ map tagToText contents
  -- drop leading newline if any
  let result' = case T.uncons rawText of
                     Just ('\n', xs) -> xs
                     _               -> rawText
  -- drop trailing newline if any
  let result = case T.unsnoc result' of
                    Just (result'', '\n') -> result''
                    _                     -> result'
  return $ B.codeBlockWith (mkAttr attr) result

tagToText :: Tag Text -> Text
tagToText (TagText s)      = s
tagToText (TagOpen "br" _) = "\n"
tagToText _                = ""

inline :: PandocMonad m => TagParser m Inlines
inline = choice
           [ eNoteref
           , eSwitch id inline
           , pTagText
           , pQ
           , pEmph
           , pStrong
           , pSuperscript
           , pSubscript
           , pSpanLike
           , pSmall
           , pStrikeout
           , pUnderline
           , pLineBreak
           , pLink
           , pImage
           , pCode
           , pCodeWithClass [("samp","sample"),("var","variable")]
           , pSpan
           , pMath False
           , pScriptMath
           , pRawHtmlInline
           ]

pLocation :: PandocMonad m => TagParser m ()
pLocation = do
  (TagPosition r c) <- pSat isTagPosition
  setPosition $ newPos "input" r c

pSat :: PandocMonad m => (Tag Text -> Bool) -> TagParser m (Tag Text)
pSat f = do
  pos <- getPosition
  token tshow (const pos) (\x -> if f x then Just x else Nothing)

pSatisfy :: PandocMonad m => (Tag Text -> Bool) -> TagParser m (Tag Text)
pSatisfy f = try $ optional pLocation >> pSat f

pAny :: PandocMonad m => TagParser m (Tag Text)
pAny = pSatisfy (const True)

pSelfClosing :: PandocMonad m
             => (Text -> Bool) -> ([Attribute Text] -> Bool)
             -> TagParser m (Tag Text)
pSelfClosing f g = do
  open <- pSatisfy (tagOpen f g)
  optional $ pSatisfy (tagClose f)
  return open

pQ :: PandocMonad m => TagParser m Inlines
pQ = choice $ map try [citedQuote, normalQuote]
  where citedQuote = do
          tag <- pSatisfy $ tagOpenLit "q" (any ((=="cite") . fst))

          url <- canonicalizeUrl $ fromAttrib "cite" tag
          let uid = fromMaybe (fromAttrib "name" tag) $
                       maybeFromAttrib "id" tag
          let cls = T.words $ fromAttrib "class" tag

          makeQuote $ B.spanWith (uid, cls, [("cite", escapeURI url)])
        normalQuote = do
          pSatisfy $ tagOpenLit "q" (const True)
          makeQuote id
        makeQuote wrapper = do
          ctx <- asks quoteContext
          let (constructor, innerContext) = case ctx of
                        InDoubleQuote -> (B.singleQuoted, InSingleQuote)
                        _             -> (B.doubleQuoted, InDoubleQuote)

          content <- withQuoteContext innerContext (mconcat <$> manyTill inline (pCloses "q"))
          return $ extractSpaces (constructor . wrapper) content

pEmph :: PandocMonad m => TagParser m Inlines
pEmph = pInlinesInTags "em" B.emph <|> pInlinesInTags "i" B.emph

pStrong :: PandocMonad m => TagParser m Inlines
pStrong = pInlinesInTags "strong" B.strong <|> pInlinesInTags "b" B.strong

pSuperscript :: PandocMonad m => TagParser m Inlines
pSuperscript = pInlinesInTags "sup" B.superscript

pSubscript :: PandocMonad m => TagParser m Inlines
pSubscript = pInlinesInTags "sub" B.subscript

pSpanLike :: PandocMonad m => TagParser m Inlines
<<<<<<< HEAD
pSpanLike =
  Set.foldr
    (\tagName acc -> acc <|> parseTag tagName)
    mzero
    htmlSpanLikeElements
  where
    parseTag tagName = do
      TagOpen _ attrs <- pSatisfy $ tagOpenLit tagName (const True)
      let (ids, cs, kvs) = mkAttr . toStringAttr $ attrs
      content <- mconcat <$> manyTill inline (pCloses tagName <|> eof)
      return $ B.spanWith (ids, T.unpack tagName : cs, kvs) content
=======
pSpanLike = Set.foldr
  (\tag acc -> acc <|> pInlinesInTags tag (B.spanWith ("",[tag],[])))
  mzero
  htmlSpanLikeElements
>>>>>>> 9d3a575d

pSmall :: PandocMonad m => TagParser m Inlines
pSmall = pInlinesInTags "small" (B.spanWith ("",["small"],[]))

pStrikeout :: PandocMonad m => TagParser m Inlines
pStrikeout =
  pInlinesInTags "s" B.strikeout <|>
    pInlinesInTags "strike" B.strikeout <|>
    pInlinesInTags "del" B.strikeout <|>
    try (do pSatisfy (matchTagOpen "span" [("class","strikeout")])
            contents <- mconcat <$> manyTill inline (pCloses "span")
            return $ B.strikeout contents)

pUnderline :: PandocMonad m => TagParser m Inlines
pUnderline = pInlinesInTags "u" underlineSpan <|> pInlinesInTags "ins" underlineSpan

pLineBreak :: PandocMonad m => TagParser m Inlines
pLineBreak = do
  pSelfClosing (=="br") (const True)
  return B.linebreak

-- Unlike fromAttrib from tagsoup, this distinguishes
-- between a missing attribute and an attribute with empty content.
maybeFromAttrib :: Text -> Tag Text -> Maybe Text
maybeFromAttrib name (TagOpen _ attrs) = lookup name attrs
maybeFromAttrib _ _ = Nothing

pLink :: PandocMonad m => TagParser m Inlines
pLink = try $ do
  tag <- pSatisfy $ tagOpenLit "a" (const True)
  let title = fromAttrib "title" tag
  -- take id from id attribute if present, otherwise name
  let uid = fromMaybe (fromAttrib "name" tag) $
               maybeFromAttrib "id" tag
  let cls = T.words $ fromAttrib "class" tag
  lab <- mconcat <$> manyTill inline (pCloses "a")
  -- check for href; if href, then a link, otherwise a span
  case maybeFromAttrib "href" tag of
       Nothing   ->
         return $ extractSpaces (B.spanWith (uid, cls, [])) lab
       Just url' -> do
         url <- canonicalizeUrl url'
         return $ extractSpaces (B.linkWith (uid, cls, []) (escapeURI url) title) lab

pImage :: PandocMonad m => TagParser m Inlines
pImage = do
  tag <- pSelfClosing (=="img") (isJust . lookup "src")
  url <- canonicalizeUrl $ fromAttrib "src" tag
  let title = fromAttrib "title" tag
  let alt = fromAttrib "alt" tag
  let uid = fromAttrib "id" tag
  let cls = T.words $ fromAttrib "class" tag
  let getAtt k = case fromAttrib k tag of
                   "" -> []
                   v  -> [(k, v)]
  let kvs = concatMap getAtt ["width", "height", "sizes", "srcset"]
  return $ B.imageWith (uid, cls, kvs) (escapeURI url) title (B.text alt)

pCodeWithClass :: PandocMonad m => [(T.Text,Text)] -> TagParser m Inlines 
pCodeWithClass elemToClass = try $ do 
  let tagTest = flip elem . fmap fst $ elemToClass
  TagOpen open attr' <- pSatisfy $ tagOpen tagTest (const True)
  result <- manyTill pAny (pCloses open)
  let (ids,cs,kvs) = mkAttr . toStringAttr $ attr'
      cs'          = maybe cs (:cs) . lookup open $ elemToClass
  return . B.codeWith (ids,cs',kvs) .
    T.unwords . T.lines . innerText $ result

pCode :: PandocMonad m => TagParser m Inlines
pCode = try $ do
  (TagOpen open attr') <- pSatisfy $ tagOpen (`elem` ["code","tt"]) (const True)
  let attr = toStringAttr attr'
  result <- manyTill pAny (pCloses open)
  return $ B.codeWith (mkAttr attr) $ T.unwords $ T.lines $ innerText result

pSpan :: PandocMonad m => TagParser m Inlines
pSpan = try $ do
  guardEnabled Ext_native_spans
  TagOpen _ attr' <- lookAhead $ pSatisfy $ tagOpen (=="span") (const True)
  let attr = toStringAttr attr'
  contents <- pInTags "span" inline
  let isSmallCaps = fontVariant == "small-caps" || "smallcaps" `elem` classes
                    where styleAttr   = fromMaybe "" $ lookup "style" attr
                          fontVariant = fromMaybe "" $ pickStyleAttrProps ["font-variant"] styleAttr
                          classes     = fromMaybe [] $
                                          T.words <$> lookup "class" attr
  let tag = if isSmallCaps then B.smallcaps else B.spanWith (mkAttr attr)
  return $ tag contents

pRawHtmlInline :: PandocMonad m => TagParser m Inlines
pRawHtmlInline = do
  inplain <- asks inPlain
  result <- pSatisfy (tagComment (const True))
            <|> if inplain
                   then pSatisfy (not . isBlockTag)
                   else pSatisfy isInlineTag
  exts <- getOption readerExtensions
  let raw = renderTags' [result]
  if extensionEnabled Ext_raw_html exts
     then return $ B.rawInline "html" raw
     else ignore raw

mathMLToTeXMath :: Text -> Either Text Text
mathMLToTeXMath s = writeTeX <$> readMathML s

toStringAttr :: [(Text, Text)] -> [(Text, Text)]
toStringAttr = map go
  where go (x,y) = (fromMaybe x $ T.stripPrefix "data-" x, y)

pScriptMath :: PandocMonad m => TagParser m Inlines
pScriptMath = try $ do
  TagOpen _ attr' <- pSatisfy $ tagOpen (=="script") (const True)
  isdisplay <- case lookup "type" attr' of
                    Just x | "math/tex" `T.isPrefixOf` x
                      -> return $ "display" `T.isSuffixOf` x
                    _ -> mzero
  contents <- innerText <$> manyTill pAny (pSatisfy (matchTagClose "script"))
  return $ (if isdisplay then B.displayMath else B.math) contents

pMath :: PandocMonad m => Bool -> TagParser m Inlines
pMath inCase = try $ do
  open@(TagOpen _ attr') <- pSatisfy $ tagOpen (=="math") (const True)
  -- we'll assume math tags are MathML unless specially marked
  -- otherwise...
  let attr = toStringAttr attr'
  unless inCase $
    guard (maybe True (== mathMLNamespace) (lookup "xmlns" attr))
  contents <- manyTill pAny (pSatisfy (matchTagClose "math"))
  case mathMLToTeXMath (renderTags $
          [open] <> contents <> [TagClose "math"]) of
       Left _   -> return $ B.spanWith ("",["math"],attr) $ B.text $
                             innerText contents
       Right "" -> return mempty
       Right x  -> return $ case lookup "display" attr of
                                 Just "block" -> B.displayMath x
                                 _            -> B.math x

pInlinesInTags :: PandocMonad m => Text -> (Inlines -> Inlines)
               -> TagParser m Inlines
pInlinesInTags tagtype f = extractSpaces f <$> pInTags tagtype inline

pInTags :: (PandocMonad m, Monoid a) => Text -> TagParser m a -> TagParser m a
pInTags tagtype parser = pInTags' tagtype (const True) parser

pInTags' :: (PandocMonad m, Monoid a)
         => Text
         -> (Tag Text -> Bool)
         -> TagParser m a
         -> TagParser m a
pInTags' tagtype tagtest parser = try $ do
  pSatisfy (\t -> t ~== TagOpen tagtype [] && tagtest t)
  mconcat <$> manyTill parser (pCloses tagtype <|> eof)

-- parses p, preceded by an opening tag (optional if tagsOptional)
-- and followed by a closing tag (optional if tagsOptional)
pInTag :: PandocMonad m => Bool -> Text -> TagParser m a -> TagParser m a
pInTag tagsOptional tagtype p = try $ do
  skipMany pBlank
  (if tagsOptional then optional else void) $ pSatisfy (matchTagOpen tagtype [])
  skipMany pBlank
  x <- p
  skipMany pBlank
  (if tagsOptional then optional else void) $ pSatisfy (matchTagClose tagtype)
  skipMany pBlank
  return x

pCloses :: PandocMonad m => Text -> TagParser m ()
pCloses tagtype = try $ do
  t <- lookAhead $ pSatisfy $ \tag -> isTagClose tag || isTagOpen tag
  case t of
       (TagClose t') | t' == tagtype -> void pAny
       (TagOpen t' _) | t' `closes` tagtype -> return ()
       (TagClose "ul") | tagtype == "li" -> return ()
       (TagClose "ol") | tagtype == "li" -> return ()
       (TagClose "dl") | tagtype == "dd" -> return ()
       (TagClose "table") | tagtype == "td" -> return ()
       (TagClose "table") | tagtype == "tr" -> return ()
       (TagClose "td") | tagtype `Set.member` blockHtmlTags -> return ()
       (TagClose "th") | tagtype `Set.member` blockHtmlTags -> return ()
       (TagClose t') | tagtype == "p" && t' `Set.member` blockHtmlTags
                                            -> return () -- see #3794
       _ -> mzero

pTagText :: PandocMonad m => TagParser m Inlines
pTagText = try $ do
  (TagText str) <- pSatisfy isTagText
  st <- getState
  qu <- ask
  parsed <- lift $ lift $
            flip runReaderT qu $ runParserT (many pTagContents) st "text" str
  case parsed of
       Left _        -> throwError $ PandocParseError $ "Could not parse `" <> str <> "'"
       Right result  -> return $ mconcat result

pBlank :: PandocMonad m => TagParser m ()
pBlank = try $ do
  (TagText str) <- pSatisfy isTagText
  guard $ T.all isSpace str

type InlinesParser m = HTMLParser m Text

pTagContents :: PandocMonad m => InlinesParser m Inlines
pTagContents =
      B.displayMath <$> mathDisplay
  <|> B.math        <$> mathInline
  <|> pStr
  <|> pSpace
  <|> smartPunctuation pTagContents
  <|> pRawTeX
  <|> pSymbol
  <|> pBad

pRawTeX :: PandocMonad m => InlinesParser m Inlines
pRawTeX = do
  lookAhead $ try $ do
    char '\\'
    choice $ map (try . string) ["begin", "eqref", "ref"]
  guardEnabled Ext_raw_tex
  inp <- getInput
  st <- getState
  res <- lift $ runParserT (withRaw rawLaTeXInline) st "chunk" inp
  case res of
       Left _                -> mzero
       Right (contents, raw) -> do
         _ <- count (T.length raw) anyChar
         return $ B.rawInline "tex" contents

pStr :: PandocMonad m => InlinesParser m Inlines
pStr = do
  result <- many1 $ satisfy $ \c ->
                     not (isSpace c) && not (isSpecial c) && not (isBad c)
  updateLastStrPos
  return $ B.str $ T.pack result

isSpecial :: Char -> Bool
isSpecial '"'     = True
isSpecial '\''    = True
isSpecial '.'     = True
isSpecial '-'     = True
isSpecial '$'     = True
isSpecial '\\'    = True
isSpecial '\8216' = True
isSpecial '\8217' = True
isSpecial '\8220' = True
isSpecial '\8221' = True
isSpecial _       = False

pSymbol :: PandocMonad m => InlinesParser m Inlines
pSymbol = satisfy isSpecial >>= return . B.str . T.singleton

isBad :: Char -> Bool
isBad c = c >= '\128' && c <= '\159' -- not allowed in HTML

pBad :: PandocMonad m => InlinesParser m Inlines
pBad = do
  c <- satisfy isBad
  let c' = case c of
                '\128' -> '\8364'
                '\130' -> '\8218'
                '\131' -> '\402'
                '\132' -> '\8222'
                '\133' -> '\8230'
                '\134' -> '\8224'
                '\135' -> '\8225'
                '\136' -> '\710'
                '\137' -> '\8240'
                '\138' -> '\352'
                '\139' -> '\8249'
                '\140' -> '\338'
                '\142' -> '\381'
                '\145' -> '\8216'
                '\146' -> '\8217'
                '\147' -> '\8220'
                '\148' -> '\8221'
                '\149' -> '\8226'
                '\150' -> '\8211'
                '\151' -> '\8212'
                '\152' -> '\732'
                '\153' -> '\8482'
                '\154' -> '\353'
                '\155' -> '\8250'
                '\156' -> '\339'
                '\158' -> '\382'
                '\159' -> '\376'
                _      -> '?'
  return $ B.str $ T.singleton c'

pSpace :: PandocMonad m => InlinesParser m Inlines
pSpace = many1 (satisfy isSpace) >>= \xs ->
            if '\n' `elem` xs
               then return B.softbreak
               else return B.space

--
-- Constants
--

eitherBlockOrInline :: Set.Set Text
eitherBlockOrInline = Set.fromList
  ["audio", "applet", "button", "iframe", "embed",
   "del", "ins", "progress", "map", "area", "noscript", "script",
   "object", "svg", "video", "source"]

blockHtmlTags :: Set.Set Text
blockHtmlTags = Set.fromList
   ["?xml", "!DOCTYPE", "address", "article", "aside",
    "blockquote", "body", "canvas",
    "caption", "center", "col", "colgroup", "dd", "details",
    "dir", "div", "dl", "dt", "fieldset", "figcaption", "figure",
    "footer", "form", "h1", "h2", "h3", "h4",
    "h5", "h6", "head", "header", "hgroup", "hr", "html",
    "isindex", "main", "menu", "meta", "noframes", "ol", "output", "p", "pre",
    "section", "table", "tbody", "textarea",
    "thead", "tfoot", "ul", "dd",
    "dt", "frameset", "li", "tbody", "td", "tfoot",
    "th", "thead", "tr", "script", "style"]

-- We want to allow raw docbook in markdown documents, so we
-- include docbook block tags here too.
blockDocBookTags :: Set.Set Text
blockDocBookTags = Set.fromList
   ["calloutlist", "bibliolist", "glosslist", "itemizedlist",
    "orderedlist", "segmentedlist", "simplelist",
    "variablelist", "caution", "important", "note", "tip",
    "warning", "address", "literallayout", "programlisting",
    "programlistingco", "screen", "screenco", "screenshot",
    "synopsis", "example", "informalexample", "figure",
    "informalfigure", "table", "informaltable", "para",
    "simpara", "formalpara", "equation", "informalequation",
    "figure", "screenshot", "mediaobject", "qandaset",
    "procedure", "task", "cmdsynopsis", "funcsynopsis",
    "classsynopsis", "blockquote", "epigraph", "msgset",
    "sidebar", "title"]

epubTags :: Set.Set Text
epubTags = Set.fromList ["case", "switch", "default"]

blockTags :: Set.Set Text
blockTags = Set.unions [blockHtmlTags, blockDocBookTags, epubTags]

class NamedTag a where
  getTagName :: a -> Maybe Text

instance NamedTag (Tag Text) where
  getTagName (TagOpen t _) = Just t
  getTagName (TagClose t)  = Just t
  getTagName _             = Nothing

instance NamedTag (Tag String) where
  getTagName (TagOpen t _) = Just (T.pack t)
  getTagName (TagClose t)  = Just (T.pack t)
  getTagName _             = Nothing

isInlineTag :: NamedTag (Tag a) => Tag a -> Bool
isInlineTag t =
  isCommentTag t || case getTagName t of
                           Nothing  -> False
                           Just x   -> x `Set.notMember` blockTags ||
                                       T.take 1 x == "?" -- processing instr.

isBlockTag :: NamedTag (Tag a) => Tag a -> Bool
isBlockTag t = isBlockTagName || isTagComment t
                 where isBlockTagName =
                         case getTagName t of
                              Just x
                                | "?" `T.isPrefixOf` x -> True
                                | "!" `T.isPrefixOf` x -> True
                                | otherwise -> x `Set.member` blockTags
                                    || x `Set.member` eitherBlockOrInline
                              Nothing -> False

isTextTag :: Tag a -> Bool
isTextTag = tagText (const True)

isCommentTag :: Tag a -> Bool
isCommentTag = tagComment (const True)

-- taken from HXT and extended
-- See http://www.w3.org/TR/html5/syntax.html sec 8.1.2.4 optional tags
closes :: Text -> Text -> Bool
_ `closes` "body" = False
_ `closes` "html" = False
"body" `closes` "head" = True
"a" `closes` "a" = True
"li" `closes` "li" = True
"th" `closes` t | t `elem` ["th","td"] = True
"td" `closes` t | t `elem` ["th","td"] = True
"tr" `closes` t | t `elem` ["th","td","tr"] = True
"dd" `closes` t | t `elem` ["dt", "dd"] = True
"dt" `closes` t | t `elem` ["dt","dd"] = True
"rt" `closes` t | t `elem` ["rb", "rt", "rtc"] = True
"optgroup" `closes` "optgroup" = True
"optgroup" `closes` "option" = True
"option" `closes` "option" = True
-- https://html.spec.whatwg.org/multipage/syntax.html#optional-tags
x `closes` "p" | x `elem` ["address", "article", "aside", "blockquote",
   "dir", "div", "dl", "fieldset", "footer", "form", "h1", "h2", "h3", "h4",
   "h5", "h6", "header", "hr", "main", "menu", "nav", "ol", "p", "pre", "section",
   "table", "ul"] = True
_ `closes` "meta" = True
"form" `closes` "form" = True
"label" `closes` "label" = True
"map" `closes` "map" = True
"object" `closes` "object" = True
_ `closes` t | t `elem` ["option","style","script","textarea","title"] = True
t `closes` "select" | t /= "option" = True
"thead" `closes` t | t `elem` ["colgroup"] = True
"tfoot" `closes` t | t `elem` ["thead","colgroup"] = True
"tbody" `closes` t | t `elem` ["tbody","tfoot","thead","colgroup"] = True
t `closes` t2 |
   t `elem` ["h1","h2","h3","h4","h5","h6","dl","ol","ul","table","div","main","p"] &&
   t2 `elem` ["h1","h2","h3","h4","h5","h6","p" ] = True -- not "div" or "main"
t1 `closes` t2 |
   t1 `Set.member` blockTags &&
   t2 `Set.notMember` blockTags &&
   t2 `Set.notMember` eitherBlockOrInline = True
_ `closes` _ = False

--- parsers for use in markdown, textile readers

-- | Matches a stretch of HTML in balanced tags.
htmlInBalanced :: Monad m
               => (Tag Text -> Bool)
               -> ParserT Text st m Text
htmlInBalanced f = try $ do
  lookAhead (char '<')
  inp <- getInput
  let ts = canonicalizeTags $
        parseTagsOptions parseOptions{ optTagWarning = True,
                                       optTagPosition = True } inp
  case ts of
    (TagPosition sr sc : t@(TagOpen tn _) : rest) -> do
       guard $ f t
       guard $ not $ hasTagWarning (t : take 1 rest)
       case htmlInBalanced' tn (t:rest) of
            []  -> mzero
            xs  -> case reverse xs of
                        (TagClose _ : TagPosition er ec : _) -> do
                          let ls = er - sr
                          let cs = ec - sc
                          lscontents <- T.unlines <$> count ls anyLine
                          cscontents <- count cs anyChar
                          closetag <- do
                            x <- many (satisfy (/='>'))
                            char '>'
                            return (x <> ">")
                          return $ lscontents <> T.pack cscontents <> T.pack closetag
                        _ -> mzero
    _ -> mzero

htmlInBalanced' :: Text
                -> [Tag Text]
                -> [Tag Text]
htmlInBalanced' tagname ts = fromMaybe [] $ go 0 ts
  where go :: Int -> [Tag Text] -> Maybe [Tag Text]
        go n (t@(TagOpen tn' _):rest) | tn' == tagname =
              (t :) <$> go (n + 1) rest
        go 1 (t@(TagClose tn'):_) | tn' == tagname =
              return [t]
        go n (t@(TagClose tn'):rest)  | tn' == tagname =
              (t :) <$> go (n - 1) rest
        go n (t:ts') = (t :) <$> go n ts'
        go _ [] = mzero

hasTagWarning :: [Tag a] -> Bool
hasTagWarning (TagWarning _:_) = True
hasTagWarning _                = False

-- | Matches a tag meeting a certain condition.
htmlTag :: (HasReaderOptions st, Monad m)
        => (Tag Text -> Bool)
        -> ParserT Text st m (Tag Text, Text)
htmlTag f = try $ do
  lookAhead (char '<')
  startpos <- getPosition
  inp <- getInput
  let ts = canonicalizeTags $ parseTagsOptions
                               parseOptions{ optTagWarning = False
                                           , optTagPosition = True }
                               (inp <> " ") -- add space to ensure that
                               -- we get a TagPosition after the tag
  (next, ln, col) <- case ts of
                      (TagPosition{} : next : TagPosition ln col : _)
                        | f next -> return (next, ln, col)
                      _ -> mzero

  -- <www.boe.es/buscar/act.php?id=BOE-A-1996-8930#a66>
  -- should NOT be parsed as an HTML tag, see #2277,
  -- so we exclude . even though it's a valid character
  -- in XML element names
  let isNameChar c = isAlphaNum c || c == ':' || c == '-' || c == '_'
  let isName s = case T.uncons s of
                   Nothing      -> False
                   Just (c, cs) -> isLetter c && T.all isNameChar cs
  let isPI s = case T.uncons s of
                 Just ('?', _) -> True -- processing instruction
                 _             -> False
  let endpos = if ln == 1
                  then setSourceColumn startpos
                         (sourceColumn startpos + (col - 1))
                  else setSourceColumn (setSourceLine startpos
                                        (sourceLine startpos + (ln - 1)))
                         col
  let endAngle = try $
        do char '>'
           pos <- getPosition
           guard $ pos >= endpos

  let handleTag tagname = do
       -- basic sanity check, since the parser is very forgiving
       -- and finds tags in stuff like x<y)
       guard $ isName tagname || isPI tagname
       guard $ not $ T.null tagname
       -- <https://example.org> should NOT be a tag either.
       -- tagsoup will parse it as TagOpen "https:" [("example.org","")]
       guard $ T.last tagname /= ':'
       char '<'
       rendered <- manyTill anyChar endAngle
       return (next, T.pack $ "<" ++ rendered ++ ">")
  case next of
       TagComment s
         | "<!--" `T.isPrefixOf` inp -> do
          string "<!--"
          count (T.length s) anyChar
          string "-->"
          stripComments <- getOption readerStripComments
          if stripComments
             then return (next, "")
             else return (next, "<!--" <> s <> "-->")
         | otherwise -> Prelude.fail "bogus comment mode, HTML5 parse error"
       TagOpen tagname attr -> do
         guard $ isPI tagname || all (isName . fst) attr
         handleTag tagname
       TagClose tagname ->
         handleTag tagname
       _ -> mzero

mkAttr :: [(Text, Text)] -> Attr
mkAttr attr = (attribsId, attribsClasses, attribsKV)
  where attribsId = fromMaybe "" $ lookup "id" attr
        attribsClasses = T.words (fromMaybe "" $ lookup "class" attr) <> epubTypes
        attribsKV = filter (\(k,_) -> k /= "class" && k /= "id") attr
        epubTypes = T.words $ fromMaybe "" $ lookup "epub:type" attr

-- Strip namespace prefixes
stripPrefixes :: [Tag Text] -> [Tag Text]
stripPrefixes = map stripPrefix

stripPrefix :: Tag Text -> Tag Text
stripPrefix (TagOpen s as) =
    TagOpen (stripPrefix' s) (map (first stripPrefix') as)
stripPrefix (TagClose s) = TagClose (stripPrefix' s)
stripPrefix x = x

stripPrefix' :: Text -> Text
stripPrefix' s =
  if T.null t then s else T.drop 1 t
  where (_, t) = T.span (/= ':') s

isSpace :: Char -> Bool
isSpace ' '  = True
isSpace '\t' = True
isSpace '\n' = True
isSpace '\r' = True
isSpace _    = False

-- Utilities

-- | Adjusts a url according to the document's base URL.
canonicalizeUrl :: PandocMonad m => Text -> TagParser m Text
canonicalizeUrl url = do
  mbBaseHref <- baseHref <$> getState
  return $ case (parseURIReference (T.unpack url), mbBaseHref) of
                (Just rel, Just bs) -> tshow (rel `nonStrictRelativeTo` bs)
                _                   -> url


-- Instances

instance HasMacros HTMLState where
  extractMacros        = macros
  updateMacros f st    = st{ macros = f $ macros st }

instance HasIdentifierList HTMLState where
  extractIdentifierList = identifiers
  updateIdentifierList f s = s{ identifiers = f (identifiers s) }

instance HasLogMessages HTMLState where
  addLogMessage m s = s{ logMessages = m : logMessages s }
  getLogMessages = reverse . logMessages

-- This signature should be more general
-- MonadReader HTMLLocal m => HasQuoteContext st m
instance PandocMonad m => HasQuoteContext HTMLState (ReaderT HTMLLocal m) where
  getQuoteContext = asks quoteContext
  withQuoteContext q = local (\s -> s{quoteContext = q})

instance HasReaderOptions HTMLState where
    extractReaderOptions = extractReaderOptions . parserState

instance HasMeta HTMLState where
  setMeta s b st = st {parserState = setMeta s b $ parserState st}
  deleteMeta s st = st {parserState = deleteMeta s $ parserState st}

instance Default HTMLLocal where
  def = HTMLLocal NoQuote False False

instance HasLastStrPosition HTMLState where
  setLastStrPos s st = st {parserState = setLastStrPos s (parserState st)}
  getLastStrPos = getLastStrPos . parserState

-- For now we need a special version here; the one in Shared has String type
renderTags' :: [Tag Text] -> Text
renderTags' = renderTagsOptions
               renderOptions{ optMinimize = matchTags ["hr", "br", "img",
                                                       "meta", "link"]
                            , optRawTag   = matchTags ["script", "style"] }
              where matchTags tags = flip elem tags . T.toLower


-- EPUB Specific
--
--
sectioningContent :: [Text]
sectioningContent = ["article", "aside", "nav", "section"]


groupingContent :: [Text]
groupingContent = ["p", "hr", "pre", "blockquote", "ol"
                  , "ul", "li", "dl", "dt", "dt", "dd"
                  , "figure", "figcaption", "div", "main"]

matchTagClose :: Text -> (Tag Text -> Bool)
matchTagClose t = (~== TagClose t)

matchTagOpen :: Text -> [(Text, Text)] -> (Tag Text -> Bool)
matchTagOpen t as = (~== TagOpen t as)

{-

types :: [(String, ([String], Int))]
types =  -- Document divisions
   map (\s -> (s, (["section", "body"], 0)))
    ["volume", "part", "chapter", "division"]
  <> -- Document section and components
  [
    ("abstract",  ([], 0))]
-}<|MERGE_RESOLUTION|>--- conflicted
+++ resolved
@@ -717,7 +717,6 @@
 pSubscript = pInlinesInTags "sub" B.subscript
 
 pSpanLike :: PandocMonad m => TagParser m Inlines
-<<<<<<< HEAD
 pSpanLike =
   Set.foldr
     (\tagName acc -> acc <|> parseTag tagName)
@@ -728,13 +727,7 @@
       TagOpen _ attrs <- pSatisfy $ tagOpenLit tagName (const True)
       let (ids, cs, kvs) = mkAttr . toStringAttr $ attrs
       content <- mconcat <$> manyTill inline (pCloses tagName <|> eof)
-      return $ B.spanWith (ids, T.unpack tagName : cs, kvs) content
-=======
-pSpanLike = Set.foldr
-  (\tag acc -> acc <|> pInlinesInTags tag (B.spanWith ("",[tag],[])))
-  mzero
-  htmlSpanLikeElements
->>>>>>> 9d3a575d
+      return $ B.spanWith (ids, tagName : cs, kvs) content
 
 pSmall :: PandocMonad m => TagParser m Inlines
 pSmall = pInlinesInTags "small" (B.spanWith ("",["small"],[]))
