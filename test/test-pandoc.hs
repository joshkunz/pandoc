{-# LANGUAGE NoImplicitPrelude #-}
{-# OPTIONS_GHC -Wall #-}

module Main where

import Prelude
import GHC.IO.Encoding
import Test.Tasty
import qualified Tests.Command
import qualified Tests.Lua
import qualified Tests.Old
import qualified Tests.Readers.Creole
import qualified Tests.Readers.Docx
import qualified Tests.Readers.EPUB
import qualified Tests.Readers.FB2
import qualified Tests.Readers.HTML
import qualified Tests.Readers.JATS
import qualified Tests.Readers.LaTeX
import qualified Tests.Readers.Markdown
import qualified Tests.Readers.Muse
import qualified Tests.Readers.Odt
import qualified Tests.Readers.Org
import qualified Tests.Readers.RST
import qualified Tests.Readers.Txt2Tags
import qualified Tests.Readers.Man
import qualified Tests.Shared
import qualified Tests.Writers.AsciiDoc
import qualified Tests.Writers.ConTeXt
import qualified Tests.Writers.Docbook
import qualified Tests.Writers.Docx
import qualified Tests.Writers.FB2
import qualified Tests.Writers.HTML
import qualified Tests.Writers.JATS
import qualified Tests.Writers.LaTeX
import qualified Tests.Writers.Markdown
import qualified Tests.Writers.Muse
import qualified Tests.Writers.Native
import qualified Tests.Writers.Org
import qualified Tests.Writers.Plain
import qualified Tests.Writers.Powerpoint
import qualified Tests.Writers.RST
import qualified Tests.Writers.TEI
import Text.Pandoc.Shared (inDirectory)

tests :: TestTree
tests = testGroup "pandoc tests" [ Tests.Command.tests
        , testGroup "Old" Tests.Old.tests
        , testGroup "Shared" Tests.Shared.tests
        , testGroup "Writers"
          [ testGroup "Native" Tests.Writers.Native.tests
          , testGroup "ConTeXt" Tests.Writers.ConTeXt.tests
          , testGroup "LaTeX" Tests.Writers.LaTeX.tests
          , testGroup "HTML" Tests.Writers.HTML.tests
          , testGroup "JATS" Tests.Writers.JATS.tests
          , testGroup "Docbook" Tests.Writers.Docbook.tests
          , testGroup "Markdown" Tests.Writers.Markdown.tests
          , testGroup "Org" Tests.Writers.Org.tests
          , testGroup "Plain" Tests.Writers.Plain.tests
          , testGroup "AsciiDoc" Tests.Writers.AsciiDoc.tests
          , testGroup "Docx" Tests.Writers.Docx.tests
          , testGroup "RST" Tests.Writers.RST.tests
          , testGroup "TEI" Tests.Writers.TEI.tests
          , testGroup "Muse" Tests.Writers.Muse.tests
          , testGroup "FB2" Tests.Writers.FB2.tests
          , testGroup "PowerPoint" Tests.Writers.Powerpoint.tests
          ]
        , testGroup "Readers"
          [ testGroup "LaTeX" Tests.Readers.LaTeX.tests
          , testGroup "Markdown" Tests.Readers.Markdown.tests
          , testGroup "HTML" Tests.Readers.HTML.tests
          , testGroup "JATS" Tests.Readers.JATS.tests
          , testGroup "Org" Tests.Readers.Org.tests
          , testGroup "RST" Tests.Readers.RST.tests
          , testGroup "Docx" Tests.Readers.Docx.tests
          , testGroup "Odt" Tests.Readers.Odt.tests
          , testGroup "Txt2Tags" Tests.Readers.Txt2Tags.tests
          , testGroup "EPUB" Tests.Readers.EPUB.tests
          , testGroup "Muse" Tests.Readers.Muse.tests
          , testGroup "Creole" Tests.Readers.Creole.tests
<<<<<<< HEAD
          , testGroup "Man" Tests.Readers.Man.tests
=======
          , testGroup "FB2" Tests.Readers.FB2.tests
>>>>>>> 5f33d2e0
          ]
        , testGroup "Lua filters" Tests.Lua.tests
        ]

main :: IO ()
main = do
  setLocaleEncoding utf8
  inDirectory "test" $ defaultMain tests<|MERGE_RESOLUTION|>--- conflicted
+++ resolved
@@ -77,11 +77,8 @@
           , testGroup "EPUB" Tests.Readers.EPUB.tests
           , testGroup "Muse" Tests.Readers.Muse.tests
           , testGroup "Creole" Tests.Readers.Creole.tests
-<<<<<<< HEAD
           , testGroup "Man" Tests.Readers.Man.tests
-=======
           , testGroup "FB2" Tests.Readers.FB2.tests
->>>>>>> 5f33d2e0
           ]
         , testGroup "Lua filters" Tests.Lua.tests
         ]
